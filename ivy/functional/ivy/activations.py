"""Collection of Ivy activation functions."""

from typing import Union, Optional

# local
import ivy
from ivy.backend_handler import current_backend
from ivy.func_wrapper import (
    handle_out_argument,
    to_native_arrays_and_back,
    handle_nestable,
)


# Extra #
# ------#


@to_native_arrays_and_back
@handle_out_argument
@handle_nestable
def relu(
    x: Union[ivy.Array, ivy.NativeArray ivy.Container], *, out: Optional[ivy.Array, ivy.NativeArray ivy.Container] = None
) -> ivy.Array:
    """Applies the rectified linear unit function element-wise.

    Parameters
    ----------
    x
        input array
    out
        optional output array, for writing the result to. It must have a shape that the
        inputs broadcast to.

    Returns
    -------
    ret
        an array containing the rectified linear unit activation of each element in
        ``x``.
        The ReLU : element-wise max(x, 0).

    Functional Examples
    -------------------

    With :code: `ivy.Array` input:

    >>> x = ivy.array([-1., 0., 1.])
    >>> y = ivy.relu(x)
    >>> print(y)
    ivy.array([0., 0., 1.])

    >>> x = ivy.array([1.5, 0.7, -2.4])
    >>> y = ivy.zeros(3)
    >>> ivy.relu(x, out = y)
    >>> print(y)
    ivy.array([1.5, 0.7, 0.])

    >>> x = ivy.array([[1.1, 2.2, 3.3], \
                       [-4.4, -5.5, -6.6]])
    >>> ivy.relu(x, out = x)
    >>> print(x)
    ivy.array([[1.1, 2.2, 3.3],
               [0., 0., 0.]])

    With :code: `ivy.NativeArray` input:

    >>> x = ivy.native_array([0., -1., 2.])
    >>> y = ivy.relu(x)
    >>> print(y)
    ivy.array([0., 0., 2.])

    With a mix of :code:`ivy.Array` and :code:`ivy.NativeArray` inputs:

    >>> x = ivy.array([-4.5, -3, 1, 1])
    >>> y = ivy.native_array([0.1, 0.2, 0.8, -0.6])
    >>> z = ivy.relu(x, out=y)
    >>> print(z)
    ivy.array([0.1, 0.2, 0.8, 0.])

    With :code:`ivy.Container` input:

    >>> x = ivy.Container(a=ivy.array([1.0, -6.0, 0.9]),b=ivy.array([-10.0, 3.0, 1.0]))
    >>> y = ivy.Container(a=ivy.array([0.6, 0.2, 0.3]),b=ivy.array([0.8, 0.2, -0.2]))
    >>> z = ivy.relu(x, y)
    >>> print(z)
    {a:ivy.array([0.6, 0.2, 0.3]), b:ivy.array([0.8, 0.2, 0.])}

    With a mix of :code:`ivy.Array` and :code:`ivy.Container` inputs:

    >>> x = ivy.array([1.0 , -3.2, -1.0])
    >>> y = ivy.Container(a=ivy.array([0.7, -0.8, 0.2]))
    >>> z = ivy.binary_cross_entropy(x, y)
    >>> print(z)
    {
       a: ivy.array([0.7, 0., 0.2])
    }

    Instance Method Examples
    ------------------------

    Using :code: `ivy.Array` instance method:

    >>> x = ivy.array([-0.5, 1., -2.5])
    >>> y = x.relu()
    >>> print(y)
    ivy.array([0., 1., 0.])

    """
    return ivy.current_backend(x).relu(x, out=out)


@to_native_arrays_and_back
@handle_out_argument
@handle_nestable
def leaky_relu(
    x: Union[ivy.Array, ivy.NativeArray, ivy.Container],
    alpha: Optional[float] = 0.2,
    *,
    out: Optional[ivy.Array, ivy.NativeArray ivy.Container] = None,
) -> ivy.Array:
    """Applies the leaky rectified linear unit function element-wise.

    Parameters
    ----------
    x
        Input array.
    alpha
        Negative slope for ReLU.
    out
        optional output array, for writing the result to. It must have a shape that the
        inputs broadcast to.

    Returns
    -------
    ret
        The input array with leaky relu applied element-wise.
        The LeakyReLU : ((x > 0) * x) + ((x <= 0) * x * 0.01)

    Functional Examples
    -------------------

    With :code: `ivy.Array` input:

    >>> x = ivy.array([0.39, -0.85])
    >>> y = ivy.leaky_relu(x)
    >>> print(y)
    ivy.array([ 0.39, -0.17])

    >>> x = ivy.array([1.5, 0.7, -2.4])
    >>> y = ivy.zeros(3)
    >>> ivy.leaky_relu(x, out = y)
    >>> print(y)
    ivy.array([ 1.5 ,  0.7 , -0.48])

    >>> x = ivy.array([[1.1, 2.2, 3.3], \
                       [-4.4, -5.5, -6.6]])
    >>> ivy.leaky_relu(x, out = x)
    >>> print(x)
    ivy.array([[ 1.1 ,  2.2 ,  3.3 ],
       [-0.88, -1.1 , -1.32]])


    With :code: `ivy.NativeArray` input:

    >>> x = ivy.native_array([0., -1., 2.])
    >>> y = ivy.leaky_relu(x)
    >>> print(y)
    ivy.array([ 0. , -0.2,  2. ])

    With a mix of :code:`ivy.Array` and :code:`ivy.NativeArray` inputs:

    >>> x = ivy.array([1.5, 0.7, -2.4])
    >>> y = ivy.native_array([0.1, -0.2, 0.8])
    >>> z = ivy.leaky_relu(x, y)
    >>> print(z)
    ivy.array([0.1, -0.16, 0.8])

     With :code:`ivy.Container` input:

    >>> x = ivy.Container(a=ivy.array([1.0, -9.5, 0]),b=ivy.array([-1.1, 0, 1]))
    >>> y = ivy.Container(a=ivy.array([0.6, 0.2, -0.3]),b=ivy.array([0.8, -0.2, 0.2]))
    >>> z = ivy.leaky_relu(x, y)
    >>> print(z)
    {a:ivy.array([0.6, 0.2, -0.24]),b:ivy.array([0.8, -0.16, 0.2])}

    With a mix of :code:`ivy.Array` and :code:`ivy.Container` inputs:

    >>> x = ivy.array([1 , -1, 0])
    >>> y = ivy.Container(a=ivy.array([-0.7, 0.8, 0.2]))
    >>> z = ivy.leaky_relu(x, y)
    >>> print(z)
    {
       a: ivy.array([-0.56, 0.8, 0.2])
    }

    Instance Method Examples
    ------------------------

    Using :code: `ivy.Array` instance method:

    >>> x = ivy.array([-0.5, 1., -2.5])
    >>> y = x.leaky_relu()
    >>> print(y)
    ivy.array([-0.1,  1. , -0.5])

    """
    return ivy.current_backend(x).leaky_relu(x, alpha, out=out)


@to_native_arrays_and_back
@handle_out_argument
@handle_nestable
def gelu(
    x: Union[ivy.Array, ivy.NativeArray, ivy.Container],
    approximate: True,
    *,
    out: Optional[ivy.Array, ivy.NativeArray ivy.Container] = None,
):
    """Applies the Gaussian error linear unit (GELU) activation function.

    Parameters
    ----------
    x
        Input array.
    approximate
        Whether to approximate, default is True.
    out
        optional output array, for writing the result to. It must have a shape that the
        inputs broadcast to.

    Returns
    -------
    ret
        The input array with gelu applied element-wise.
<<<<<<< HEAD
        The gaussian error linear activation: 0.5 * x * (1 + tanh(sqrt(2 / pi) * (x + 0.044715 * x^3))) if approximate is True or
        x * P(X <= x) = 0.5 * x * (1 + erf(x / sqrt(2))), where P(X) ~ N(0, 1), if approximate is False.

    Functional Examples
    -------------------

    With :code: `ivy.Array` input:
    For approximate: False
    >>> x = ivy.array([-3.0, -1.0, 0.0, 1.0, 3.0])
    >>> y = ivy.gelu(x)
    >>> print(y)
    ivy.array([-0.00404951, -0.15865529, 0. , 0.8413447, 2.9959507])

    For approximate: True
    >>> x = ivy.array([-3.0, -1.0, 0.0, 1.0, 3.0])
    >>> y = ivy.gelu(x)
    >>> print(y)
    ivy.array([-0.00363752, -0.15880796, 0., 0.841192, 2.9963627])

    For approximate: True
    >>> x = ivy.array([[-3.0, -1.0, 0.0, 1.0, 3.0],[-2.0, -1.0, 0.0, 1.0, 2.0]])
    >>> ivy.gelu(x, out = x)
    >>> print(x)
    ivy.array([[-3., -1., 0., 1., 3.],
               [-2., -1., 0., 1., 2.]])


    With :code: `ivy.NativeArray` input:

    >>> x = ivy.native_array([0., -1., 2.])
    >>> y = ivy.gelu(x)
    >>> print(y)
    ivy.array([ 0. , -0.2,  2. ])

    With a mix of :code:`ivy.Array` and :code:`ivy.NativeArray` inputs:

    >>> x = ivy.array([1.0, 0.7, -2.4])
    >>> y = ivy.native_array([0.1, 0.2, -0.8])
    >>> z = ivy.gelu(x, y)
    >>> print(z)
    ivy.array([0.05, 0.11, -0.16])

     With :code:`ivy.Container` input:

    >>> x = ivy.Container(a=ivy.array([1.0, -9.5, 0]),b=ivy.array([-1.1, 0, 1]))
    >>> y = ivy.Container(a=ivy.array([0.6, 0.2, -0.3]),b=ivy.array([1.0, -9.5, 0]))
    >>> z = ivy.gelu(x, y)
    >>> print(z)
    {a:ivy.array([0.435, 0.115, -0.114]),b:ivy.array([0.841, 0., 0.])}
=======
>>>>>>> 7ed9d723

    With a mix of :code:`ivy.Array` and :code:`ivy.Container` inputs:

    >>> x = ivy.array([1 , -1, 0])
    >>> y = ivy.Container(a=ivy.array([0.1, 0.2, -0.8]))
    >>> z = ivy.gelu(x, y)
    >>> print(z)
    {
       a: ivy.array([0.05, 0.11, -0.16])
    }

    Instance Method Examples
    ------------------------

    Using :code: `ivy.Array` instance method:
    For approximate: True
    >>> x = ivy.array([-3.0, -1.0, 0.0, 1.0, 3.0])
    >>> y = ivy.gelu()
    >>> print(y)
    ivy.array([-0.00363752, -0.15880796, 0., 0.841192, 2.9963627])
    """
    return ivy.current_backend(x).gelu(x, approximate, out=out)


@to_native_arrays_and_back
@handle_out_argument
@handle_nestable
def tanh(
<<<<<<< HEAD
    x: Union[ivy.Array, ivy.NativeArray, ivy.Container], *, out: Optional[ivy.Array, ivy.NativeArray ivy.Container] = None
=======
    x: Union[ivy.Array, ivy.NativeArray],
    *,
    out: Optional[ivy.Array] = None,
>>>>>>> 7ed9d723
) -> ivy.Array:
    """
    Calculates an implementation-dependent approximation to the hyperbolic tangent, having domain ``[-infinity, +infinity]`` and codomain ``[-1, +1]``, for each element ``x_i`` of the input array ``x``.

    **Special cases**

    For floating-point operands,

    - If ``x_i`` is ``NaN``, the result is ``NaN``.
    - If ``x_i`` is ``+0``, the result is ``+0``.
    - If ``x_i`` is ``-0``, the result is ``-0``.
    - If ``x_i`` is ``+infinity``, the result is ``+1``.
    - If ``x_i`` is ``-infinity``, the result is ``-1``.

    Parameters
    ----------
    x
        input array whose elements each represent a hyperbolic angle. Should have a real-valued floating-point data
        type.
    out
        optional output, for writing the result to. It must have a shape that the inputs
        broadcast to.

    Returns
    -------
    ret
<<<<<<< HEAD
        The input array with Hyperbolic tangent activation applied element-wise.
        The Tanh: Tensor of same shape and dtype of input x, with tanh activation: tanh(x) = sinh(x)/cosh(x) = ((exp(x) - exp(-x))/(exp(x) + exp(-x))).
=======
        an array containing the hyperbolic tangent of each element in ``x``. The returned array must have a real-valued
        floating-point data type determined by :ref:`type-promotion`.

>>>>>>> 7ed9d723

    This method conforms to the `Array API Standard
    <https://data-apis.org/array-api/latest/>`_. This docstring is an extension of the `docstring <https://data-apis.org/array-api/latest/API_specification/generated/signatures.elementwise_functions.tanh.html>`_ # noqa in the standard. The descriptions above assume an array input for simplicity, but
    the method also accepts :code:`ivy.Container` instances in place of
    :code:`ivy.Array` or :code:`ivy.NativeArray` instances, as shown in the type hints
    and also the examples below.


    Examples
    --------
    With :code:`ivy.Array` input:

    >>> x = ivy.array([0., 1., 2.])
    >>> y = ivy.tanh(x)
    >>> print(y)
    ivy.array([0., 0.762, 0.964])

    >>> x = ivy.array([0.5, -0.7, 2.4])
    >>> y = ivy.zeros(3)
    >>> ivy.tanh(x, out=y)
    >>> print(y)
    ivy.array([0.462, -0.604, 0.984])

<<<<<<< HEAD
    With :code:`ivy.Container` input:

    >>> x = ivy.Container(a=ivy.array([1.0, -9.5, 0]),b=ivy.array([-1.1, 0, 1.0]))
    >>> z = ivy.tanh(x)
    >>> print(z)
    {a:ivy.array([0.76, -0.99, 0.]),b:ivy.array([-0.80, 0., 0.76])

    With a mix of :code:`ivy.Array` and :code:`ivy.NativeArray` inputs:

    >>> x = ivy.array([1.0, 0.7, -2.4])
    >>> y = ivy.native_array([0.1, 0.2, -0.8])
    >>> z = ivy.tanh(x, y)
    >>> print(z)
    ivy.array([0.099, 0.19, -0.66])

    With a mix of :code:`ivy.Array` and :code:`ivy.Container` inputs:

    >>> x = ivy.array([0.1, 0.2, -0.8])
    >>> y = ivy.Container(a=ivy.array([1 , -1, 0]))
    >>> z = ivy.tanh(x, y)
    >>> print(z)
    {
       a: ivy.array([0.76, -0.76, 0.])
    }


    Instance Method Example
    -----------------------
=======
    >>> x = ivy.array([[1.1, 2.2, 3.3],\
                      [-4.4, -5.5, -6.6]])
    >>> ivy.tanh(x, out=x)
    >>> print(x)
    ivy.array([[0.8, 0.976, 0.997],
              [-1., -1., -1.]])
>>>>>>> 7ed9d723

    With :code:`ivy.NativeArray` input:

    >>> x = ivy.native_array([0., 1., 2.])
    >>> y = ivy.tanh(x)
    >>> print(y)
    ivy.array([0., 0.762, 0.964])

    With :code:`ivy.Container` input:

    >>> x = ivy.Container(a=ivy.array([0., 1., 2.]),\
                          b=ivy.array([3., 4., 5.]))
    >>> y = ivy.tanh(x)
    >>> print(y)
    {
        a: ivy.array([0., 0.762, 0.964]),
        b: ivy.array([0.995, 0.999, 1.])
    }
    """
    return ivy.current_backend(x).tanh(x, out=out)


@to_native_arrays_and_back
@handle_out_argument
@handle_nestable
def sigmoid(
    x: Union[ivy.Array, ivy.NativeArray, ivy.Container], *, out: Optional[ivy.Array, ivy.NativeArray ivy.Container] = None
) -> ivy.Array:
    """Applies the sigmoid function element-wise.

    Parameters
    ----------
    x
        input array.
    out
        optional output array, for writing the result to. It must have a shape that the
        inputs broadcast to.

    Returns
    -------
    ret
        an array containing the sigmoid activation of each element in ``x``.
        The Sigmoid: Tensor with the sigmoid activation: 1 / (1 + exp(-x)).

    Functional Examples
    -------------------

    With :code: `ivy.Array` input:

    >>> x = ivy.array([-1., 1., 2.])
    >>> y = ivy.sigmoid(x)
    >>> print(y)
    ivy.array([0.269, 0.731, 0.881])

    With :code: `ivy.NativeArray` input:

    >>> x = ivy.native_array([-1.3, 3.8, 2.1])
    >>> y = ivy.sigmoid(x)
    >>> print(y)
    ivy.array([0.214, 0.978, 0.891])

    With :code:`ivy.Container` input:

    >>> x = ivy.Container(a=ivy.array([1.0, -9.5, 0]),b=ivy.array([-1.1, 0, 1.0]))
    >>> z = ivy.sigmoid(x)
    >>> print(z)
    {a:ivy.array([7.310586e-01, 7.485183e-05, 5.000000e-01]),b:ivy.array([0.24973989, 0.5, 0.7310586 ])

    With a mix of :code:`ivy.Array` and :code:`ivy.NativeArray` inputs:

    >>> x = ivy.array([1.0, 0.7, -2.4])
    >>> y = ivy.native_array([0.1, 0.2, -0.8])
    >>> z = ivy.sigmoid(x, y)
    >>> print(z)
    ivy.array([0.52, 0.54, 0.31])

    With a mix of :code:`ivy.Array` and :code:`ivy.Container` inputs:

    >>> x = ivy.array([0.1, 0.2, -0.8])
    >>> y = ivy.Container(a=ivy.array([1 , -1, 0]))
    >>> z = ivy.tanh(x, y)
    >>> print(z)
    {
       a: ivy.array([0.73, 0.26, 0.5])
    }

    Instance Method Example
    -----------------------

    Using :code: `ivy.Array` instance method:

    >>> x = ivy.array([-1., 1., 2.])
    >>> y = x.sigmoid()
    >>> print(y)
    ivy.array([0.269, 0.731, 0.881])

    """
    return ivy.current_backend(x).sigmoid(x, out=out)


@to_native_arrays_and_back
@handle_out_argument
@handle_nestable
def softmax(
    x: Union[ivy.Array, ivy.NativeArray, ivy.Container],
    axis: Optional[int] = -1,
    *,
    out: Optional[ivy.Array, ivy.NativeArray ivy.Container] = None,
) -> ivy.Array:
    """Applies the softmax function element-wise.

    Parameters
    ----------
    x
        Input array.
    axis
        The dimension softmax would be performed on. The default is -1 which indicates
        the last dimension.
    out
        optional output array, for writing the result to. It must have a shape that the
        inputs broadcast to.

    Returns
    -------
    ret
        The input array with softmax applied element-wise.
        The Softmax: exp(x) / tf.reduce_sum(exp(x)).

    Functional Examples
    -------------------

    With :code: `ivy.Array` input:

    >>> x = ivy.array([1.0, 0, 1.0])
    >>> y = ivy.softmax(x)
    >>> print(y)
    ivy.array([0.422, 0.155, 0.422])

    >>> x = ivy.array([[1.1, 2.2, 3.3], \
                       [4.4, 5.5, 6.6]])
    >>> y = ivy.softmax(x, axis = 1)
    >>> print(y)
    ivy.array([[0.0768, 0.231 , 0.693 ],
               [0.0768, 0.231 , 0.693 ]])


    With :code: `ivy.NativeArray` input:

    >>> x = ivy.native_array([1.5, 0.3, 1.2])
    >>> y = ivy.softmax(x)
    >>> print(y)
    ivy.array([0.49 , 0.147, 0.363])

    With :code:`ivy.Container` input:

    >>> x = ivy.Container(a=ivy.array([1.0, -9.5, 0]),b=ivy.array([-1.1, 0, 1.0]))
    >>> z = ivy.softmax(x,axis=1)
    >>> print(z)
    {a:ivy.array([7.31043862e-01, 2.01303523e-05, 2.68936007e-01]),b:ivy.array([8.21670006e-02, 2.46843311e-01, 6.70989688e-01])

    With a mix of :code:`ivy.Array` and :code:`ivy.NativeArray` inputs:

    >>> x = ivy.array([1.0, 0.7, -2.4])
    >>> y = ivy.native_array([-0.8, 0, 1.0])
    >>> z = ivy.softmax(x, y, axis=0)
    >>> print(z)
    ivy.array([0.10, 0.23, 0.65])

    With a mix of :code:`ivy.Array` and :code:`ivy.Container` inputs:

    >>> x = ivy.array([0.1, 0.2, -0.8])
    >>> y = ivy.Container(a=ivy.array([1 , -1, 0]))
    >>> z = ivy.softmax(x, y, axis=0)
    >>> print(z)
    {
       a: ivy.array([0.66, 0.09, 0.24])
    }

    Instance Method Example
    ------------------------

    Using :code: `ivy.Array` instance method:

    >>> x = ivy.array([1.0, 0, 1.0])
    >>> y = x.softmax()
    >>> print(y)
    ivy.array([0.422, 0.155, 0.422])

    """
    return ivy.current_backend(x).softmax(x, axis, out=out)


@to_native_arrays_and_back
@handle_out_argument
@handle_nestable
def softplus(
    x: Union[ivy.Array, ivy.NativeArray, ivy.Container],
    *,
    out: Optional[ivy.Array, ivy.NativeArray ivy.Container] = None
) -> ivy.Array:
    """Applies the softplus function element-wise.

    Parameters
    ----------
    x
        input array.
    out
        optional output array, for writing the result to. It must have a shape that the
        inputs broadcast to.

    Returns
    -------
    ret
        an array containing the softplus activation of each element in ``x``.

    Functional Examples
    -------------------

    With :code: `ivy.Array` input:

    >>> x = ivy.array([-0.3461, -0.6491])
    >>> y = ivy.softplus(x)
    >>> print(y)
    ivy.array([0.535,0.42])


    With :code: `ivy.NativeArray` input:

    >>> x = ivy.native_array([-0.3461, -0.6491])
    >>> y = ivy.softplus(x)
    >>> print(y)
    ivy.array([0.535,0.42])

    With :code:`ivy.Container` input:

    >>> x = ivy.Container(a=ivy.array([1.0, -9.5, 0]),b=ivy.array([-1.1, 0, 1.0]))
    >>> z = ivy.softplus(x,axis=1)
    >>> print(z)
    {a:ivy.array([1.3132616e+00, 7.4849027e-05, 6.9314718e-01]),b:ivy.array([2.8733534e-01, 6.9314718e-01, 1.3132616e+00])

    With a mix of :code:`ivy.Array` and :code:`ivy.NativeArray` inputs:

    >>> x = ivy.array([1.0, 0.7, -2.4])
    >>> y = ivy.native_array([-0.8, 0, 1.0])
    >>> z = ivy.softplus(x, y)
    >>> print(z)
    ivy.array([0.37110066, 0.6931472 , 1.3132616])

    With a mix of :code:`ivy.Array` and :code:`ivy.Container` inputs:

    >>> x = ivy.array([0.1, 0.2, -0.8])
    >>> y = ivy.Container(a=ivy.array([1 , -1, 0]))
    >>> z = ivy.softplus(x, y)
    >>> print(z)
    {
       a: ivy.array([1.3132616, 0.3132617, 0.6931472])
    }

    Instance Method Example
    ------------------------

    Using :code: `ivy.Array` instance method:

    >>> x = ivy.array([-0.3461, -0.6491])
    >>> y = x.softplus()
    >>> print(y)
    ivy.array([0.535,0.42])

    """
    return ivy.current_backend(x).softplus(x, out=out)<|MERGE_RESOLUTION|>--- conflicted
+++ resolved
@@ -232,10 +232,7 @@
     -------
     ret
         The input array with gelu applied element-wise.
-<<<<<<< HEAD
-        The gaussian error linear activation: 0.5 * x * (1 + tanh(sqrt(2 / pi) * (x + 0.044715 * x^3))) if approximate is True or
-        x * P(X <= x) = 0.5 * x * (1 + erf(x / sqrt(2))), where P(X) ~ N(0, 1), if approximate is False.
-
+        
     Functional Examples
     -------------------
 
@@ -282,8 +279,6 @@
     >>> z = ivy.gelu(x, y)
     >>> print(z)
     {a:ivy.array([0.435, 0.115, -0.114]),b:ivy.array([0.841, 0., 0.])}
-=======
->>>>>>> 7ed9d723
 
     With a mix of :code:`ivy.Array` and :code:`ivy.Container` inputs:
 
@@ -312,13 +307,9 @@
 @handle_out_argument
 @handle_nestable
 def tanh(
-<<<<<<< HEAD
-    x: Union[ivy.Array, ivy.NativeArray, ivy.Container], *, out: Optional[ivy.Array, ivy.NativeArray ivy.Container] = None
-=======
     x: Union[ivy.Array, ivy.NativeArray],
     *,
     out: Optional[ivy.Array] = None,
->>>>>>> 7ed9d723
 ) -> ivy.Array:
     """
     Calculates an implementation-dependent approximation to the hyperbolic tangent, having domain ``[-infinity, +infinity]`` and codomain ``[-1, +1]``, for each element ``x_i`` of the input array ``x``.
@@ -345,14 +336,8 @@
     Returns
     -------
     ret
-<<<<<<< HEAD
         The input array with Hyperbolic tangent activation applied element-wise.
-        The Tanh: Tensor of same shape and dtype of input x, with tanh activation: tanh(x) = sinh(x)/cosh(x) = ((exp(x) - exp(-x))/(exp(x) + exp(-x))).
-=======
-        an array containing the hyperbolic tangent of each element in ``x``. The returned array must have a real-valued
-        floating-point data type determined by :ref:`type-promotion`.
-
->>>>>>> 7ed9d723
+
 
     This method conforms to the `Array API Standard
     <https://data-apis.org/array-api/latest/>`_. This docstring is an extension of the `docstring <https://data-apis.org/array-api/latest/API_specification/generated/signatures.elementwise_functions.tanh.html>`_ # noqa in the standard. The descriptions above assume an array input for simplicity, but
@@ -375,8 +360,7 @@
     >>> ivy.tanh(x, out=y)
     >>> print(y)
     ivy.array([0.462, -0.604, 0.984])
-
-<<<<<<< HEAD
+    
     With :code:`ivy.Container` input:
 
     >>> x = ivy.Container(a=ivy.array([1.0, -9.5, 0]),b=ivy.array([-1.1, 0, 1.0]))
@@ -405,14 +389,13 @@
 
     Instance Method Example
     -----------------------
-=======
+
     >>> x = ivy.array([[1.1, 2.2, 3.3],\
                       [-4.4, -5.5, -6.6]])
     >>> ivy.tanh(x, out=x)
     >>> print(x)
     ivy.array([[0.8, 0.976, 0.997],
               [-1., -1., -1.]])
->>>>>>> 7ed9d723
 
     With :code:`ivy.NativeArray` input:
 
