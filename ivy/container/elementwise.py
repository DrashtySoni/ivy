# global
from typing import Optional, Union, List, Dict

# local
import ivy
from ivy.container.base import ContainerBase

# ToDo: implement all methods here as public instance methods


# noinspection PyMissingConstructor
class ContainerWithElementwise(ContainerBase):
    @staticmethod
    def static_abs(
        x: Union[float, ivy.Container, ivy.Array, ivy.NativeArray],
        key_chains: Optional[Union[List[str], Dict[str, str]]] = None,
        to_apply: bool = True,
        prune_unapplied: bool = False,
        map_sequences: bool = False,
        *,
        out: Optional[ivy.Container] = None,
    ) -> ivy.Container:
        """
        ivy.Container static method variant of ivy.abs. This method simply wraps the
        function, and so the docstring for ivy.abs also applies to this method
        with minimal changes.

        Examples
        --------
        With one :code:`ivy.Container` input:

        >>> x = ivy.Container(a=ivy.array([0., 2.6, -3.5]),\
                            b=ivy.array([4.5, -5.3, -0, -2.3]))
        >>> y = ivy.Container.static_abs(x)
        >>> print(y)
        {
            a: ivy.array([0., 2.6, 3.5]),
            b: ivy.array([4.5, 5.3, 0, 2.3])
        }

        """
        return ContainerBase.multi_map_in_static_method(
            "abs",
            x,
            key_chains=key_chains,
            to_apply=to_apply,
            prune_unapplied=prune_unapplied,
            map_sequences=map_sequences,
            out=out,
        )

    def abs(
        self: ivy.Container,
        key_chains: Optional[Union[List[str], Dict[str, str]]] = None,
        to_apply: bool = True,
        prune_unapplied: bool = False,
        map_sequences: bool = False,
        *,
        out: Optional[ivy.Container] = None,
    ) -> ivy.Container:
        """
        ivy.Container instance method variant of ivy.abs. This method simply wraps the
        function, and so the docstring for ivy.abs also applies to this method
        with minimal changes.

        Examples
        --------
        Using :code:`ivy.Container` instance method:

        >>> x = ivy.Container(a=ivy.array([-1.6, 2.6, -3.5]),\
                            b=ivy.array([4.5, -5.3, -2.3]))
        >>> y = x.abs()
        >>> print(y)
        {
            a: ivy.array([1.6, 2.6, 3.5]),
            b: ivy.array([4.5, 5.3, 2.3])
        }

        """
        return self.static_abs(
            self, key_chains, to_apply, prune_unapplied, map_sequences, out=out
        )

    def acosh(
        self: ivy.Container,
        key_chains: Optional[Union[List[str], Dict[str, str]]] = None,
        to_apply: bool = True,
        prune_unapplied: bool = False,
        map_sequences: bool = False,
        *,
        out: Optional[ivy.Container] = None,
    ) -> ivy.Container:
        return self.handle_inplace(
            self.map(
                lambda x_, _: ivy.acosh(x_) if ivy.is_array(x_) else x_,
                key_chains,
                to_apply,
                prune_unapplied,
                map_sequences,
            ),
            out=out,
        )

    def acos(
        self: ivy.Container,
        key_chains: Optional[Union[List[str], Dict[str, str]]] = None,
        to_apply: bool = True,
        prune_unapplied: bool = False,
        map_sequences: bool = False,
        *,
        out: Optional[ivy.Container] = None,
    ) -> ivy.Container:
        return self.handle_inplace(
            self.map(
                lambda x_, _: ivy.acos(x_) if ivy.is_array(x_) else x_,
                key_chains,
                to_apply,
                prune_unapplied,
                map_sequences,
            ),
            out=out,
        )

    @staticmethod
    def static_add(
        x1: Union[ivy.Array, ivy.NativeArray, ivy.Container],
        x2: Union[ivy.Array, ivy.NativeArray, ivy.Container],
        key_chains: Optional[Union[List[str], Dict[str, str]]] = None,
        to_apply: bool = True,
        prune_unapplied: bool = False,
        map_sequences: bool = False,
        *,
        out: Optional[ivy.Container] = None,
    ) -> ivy.Container:
        """
        ivy.Container static method variant of ivy.add. This method simply wraps the
        function, and so the docstring for ivy.add also applies to this method
        with minimal changes.

        Parameters
        ----------
        x1
            first input array or container. Should have a numeric data type.
        x2
            second input array or container. Must be compatible with ``x1``
            (see :ref:`broadcasting`). Should have a numeric data type.
        key_chains
            The key-chains to apply or not apply the method to. Default is None.
        to_apply
            If True, the method will be applied to key_chains, otherwise key_chains
            will be skipped. Default is True.
        prune_unapplied
            Whether to prune key_chains for which the function was not applied.
            Default is False.
        map_sequences
            Whether to also map method to sequences (lists, tuples). Default is False.
        out
            optional output container, for writing the result to. It must have a shape
            that the inputs broadcast to.

        Returns
        -------
        ret
            a container containing the element-wise sums. The returned array must have a
            data type determined by :ref:`type-promotion`.

        Examples
        --------
        With one :code:`ivy.Container` input:

        >>> x = ivy.array([[1.1, 2.3, -3.6]])
        >>> y = ivy.Container(a=ivy.array([[4.], [5.], [6.]]),\
                            b=ivy.array([[5.], [6.], [7.]]))
        >>> z = ivy.Container.static_add(x, y)
        >>> print(z)
        {
            a: ivy.array([[5.1, 6.3, 0.4],
                          [6.1, 7.3, 1.4],
                          [7.1, 8.3, 2.4]]),
            b: ivy.array([[6.1, 7.3, 1.4],
                          [7.1, 8.3, 2.4],
                          [8.1, 9.3, 3.4]])
        }

        With multiple :code:`ivy.Container` inputs:

        >>> x = ivy.Container(a=ivy.array([1, 2, 3]), \
                            b=ivy.array([2, 3, 4]))
        >>> y = ivy.Container(a=ivy.array([4, 5, 6]),\
                            b=ivy.array([5, 6, 7]))
        >>> z = ivy.Container.static_add(x, y)
        >>> print(z)
        {
            a: ivy.array([5, 7, 9]),
            b: ivy.array([7, 9, 11])
        }
        """
        return ContainerBase.multi_map_in_static_method(
            "add",
            x1,
            x2,
            key_chains=key_chains,
            to_apply=to_apply,
            prune_unapplied=prune_unapplied,
            map_sequences=map_sequences,
            out=out,
        )

    def add(
        self: ivy.Container,
        x2: Union[ivy.Container, ivy.Array, ivy.NativeArray],
        key_chains: Optional[Union[List[str], Dict[str, str]]] = None,
        to_apply: bool = True,
        prune_unapplied: bool = False,
        map_sequences: bool = False,
        *,
        out: Optional[ivy.Container] = None,
    ) -> ivy.Container:
        """
        ivy.Container instance method variant of ivy.add. This method simply wraps the
        function, and so the docstring for ivy.add also applies to this method
        with minimal changes.

        Parameters
        ----------
        x1
            first input container. Should have a numeric data type.
        x2
            second input array or container. Must be compatible with ``x1``
            (see :ref:`broadcasting`). Should have a numeric data type.
        key_chains
            The key-chains to apply or not apply the method to. Default is None.
        to_apply
            If True, the method will be applied to key_chains, otherwise key_chains
            will be skipped. Default is True.
        prune_unapplied
            Whether to prune key_chains for which the function was not applied.
            Default is False.
        map_sequences
            Whether to also map method to sequences (lists, tuples). Default is False.
        out
            optional output container, for writing the result to. It must have a shape
            that the inputs broadcast to.

        Returns
        -------
        ret
            a container containing the element-wise sums. The returned array must have a
            data type determined by :ref:`type-promotion`.

        Examples
        --------
        >>> x = ivy.Container(a=ivy.array([1, 2, 3]),\
                             b=ivy.array([2, 3, 4]))
        >>> y = ivy.Container(a=ivy.array([4, 5, 6]),\
                             b=ivy.array([5, 6, 7]))

        >>> z = x.add(y)
        >>> print(z)
        {
            a: ivy.array([5, 7, 9]),
            b: ivy.array([7, 9, 11])
        }
        """
        return self.static_add(
            self, x2, key_chains, to_apply, prune_unapplied, map_sequences, out=out
        )

    def asin(
        self: ivy.Container,
        key_chains: Optional[Union[List[str], Dict[str, str]]] = None,
        to_apply: bool = True,
        prune_unapplied: bool = False,
        map_sequences: bool = False,
        *,
        out: Optional[ivy.Container] = None,
    ) -> ivy.Container:
        return self.handle_inplace(
            self.map(
                lambda x_, _: ivy.asin(x_) if ivy.is_array(x_) else x_,
                key_chains,
                to_apply,
                prune_unapplied,
                map_sequences,
            ),
            out=out,
        )

    @staticmethod
    def static_asinh(
        x: ivy.Container,
        key_chains: Optional[Union[List[str], Dict[str, str]]] = None,
        to_apply: bool = True,
        prune_unapplied: bool = False,
        map_sequences: bool = False,
        *,
        out: Optional[ivy.Container] = None,
    ) -> ivy.Container:
        """
        ivy.Container static method variant of ivy.asinh. This method simply wraps the
        function, and so the docstring for ivy.asinh also applies to this method
        with minimal changes.

        Examples
        --------
        With one :code:`ivy.Container` input:

        >>> x = ivy.Container(a=ivy.array([1.5, 0., -3.5]),\
                            b=ivy.array([3.4, -5.3, -0, -2.8]))
        >>> y = ivy.Container.static_asinh(x)
        >>> print(y)
        {
            a: ivy.array([1.19, 0., -1.97]),
            b: ivy.array([1.94, -2.37, 0., -1.75])
        }
        """
        return ContainerBase.multi_map_in_static_method(
            "asinh",
            x,
            key_chains=key_chains,
            to_apply=to_apply,
            prune_unapplied=prune_unapplied,
            map_sequences=map_sequences,
            out=out,
        )

    def asinh(
        self: ivy.Container,
        key_chains: Optional[Union[List[str], Dict[str, str]]] = None,
        to_apply: bool = True,
        prune_unapplied: bool = False,
        map_sequences: bool = False,
        *,
        out: Optional[ivy.Container] = None,
    ) -> ivy.Container:
        """
        ivy.Container instance method variant of ivy.asinh. This method simply wraps the
        function, and so the docstring for ivy.asinh also applies to this method
        with minimal changes.

        Examples
        --------
        Using :code:`ivy.Container` instance method:

        >>> x = ivy.Container(a=ivy.array([-1, 3.7, -5.1]),\
                            b=ivy.array([4.5, -2.4, -1.5]))
        >>> y = x.asinh()
        >>> print(y)
        {
            a: ivy.array([-0.881, 2.02, -2.33]),
            b: ivy.array([2.21, -1.61, -1.19])
        }
        """
        return self.static_asinh(
            self, key_chains, to_apply, prune_unapplied, map_sequences, out=out
        )

    def atan(
        self: ivy.Container,
        key_chains: Optional[Union[List[str], Dict[str, str]]] = None,
        to_apply: bool = True,
        prune_unapplied: bool = False,
        map_sequences: bool = False,
        *,
        out: Optional[ivy.Container] = None,
    ) -> ivy.Container:
        return self.handle_inplace(
            self.map(
                lambda x_, _: ivy.atan(x_) if ivy.is_array(x_) else x_,
                key_chains,
                to_apply,
                prune_unapplied,
                map_sequences,
            ),
            out=out,
        )

    def atan2(
        self: ivy.Container,
        x2: Union[ivy.Container, ivy.Array, ivy.NativeArray],
        key_chains: Optional[Union[List[str], Dict[str, str]]] = None,
        to_apply: bool = True,
        prune_unapplied: bool = False,
        map_nests: bool = False,
        *,
        out: Optional[ivy.Container] = None,
    ) -> ivy.Container:
        kw = {}
        conts = {"x1": self}
        if ivy.is_array(x2):
            kw["x2"] = x2
        else:
            conts["x2"] = x2
        return ContainerBase.handle_inplace(
            ContainerBase.multi_map(
                lambda xs, _: ivy.atan2(**dict(zip(conts.keys(), xs)), **kw)
                if ivy.is_array(xs[0])
                else xs,
                list(conts.values()),
                key_chains,
                to_apply,
                prune_unapplied,
                map_nests=map_nests,
            ),
            out=out,
        )

    def atanh(
        self: ivy.Container,
        key_chains: Optional[Union[List[str], Dict[str, str]]] = None,
        to_apply: bool = True,
        prune_unapplied: bool = False,
        map_sequences: bool = False,
        *,
        out: Optional[ivy.Container] = None,
    ) -> ivy.Container:
        return self.handle_inplace(
            self.map(
                lambda x_, _: ivy.atanh(x_) if ivy.is_array(x_) else x_,
                key_chains,
                to_apply,
                prune_unapplied,
                map_sequences,
            ),
            out=out,
        )

    def bitwise_and(
        self: ivy.Container,
        x2: Union[ivy.Container, ivy.Array, ivy.NativeArray],
        key_chains: Optional[Union[List[str], Dict[str, str]]] = None,
        to_apply: bool = True,
        prune_unapplied: bool = False,
        map_nests: bool = False,
        *,
        out: Optional[ivy.Container] = None,
    ) -> ivy.Container:
        kw = {}
        conts = {"x1": self}
        if ivy.is_array(x2):
            kw["x2"] = x2
        else:
            conts["x2"] = x2
        return ContainerBase.handle_inplace(
            ContainerBase.multi_map(
                lambda xs, _: ivy.bitwise_and(**dict(zip(conts.keys(), xs)), **kw)
                if ivy.is_array(xs[0])
                else xs,
                list(conts.values()),
                key_chains,
                to_apply,
                prune_unapplied,
                map_nests=map_nests,
            ),
            out=out,
        )

    def bitwise_left_shift(
        self: ivy.Container,
        x2: Union[ivy.Container, ivy.Array, ivy.NativeArray],
        key_chains: Optional[Union[List[str], Dict[str, str]]] = None,
        to_apply: bool = True,
        prune_unapplied: bool = False,
        map_nests: bool = False,
        *,
        out: Optional[ivy.Container] = None,
    ) -> ivy.Container:
        kw = {}
        conts = {"x1": self}
        if ivy.is_array(x2):
            kw["x2"] = x2
        else:
            conts["x2"] = x2
        return ContainerBase.handle_inplace(
            ContainerBase.multi_map(
                lambda xs, _: ivy.bitwise_left_shift(
                    **dict(zip(conts.keys(), xs)), **kw
                )
                if ivy.is_array(xs[0])
                else xs,
                list(conts.values()),
                key_chains,
                to_apply,
                prune_unapplied,
                map_nests=map_nests,
            ),
            out=out,
        )

    def bitwise_invert(
        self: ivy.Container,
        key_chains: Optional[Union[List[str], Dict[str, str]]] = None,
        to_apply: bool = True,
        prune_unapplied: bool = False,
        map_sequences: bool = False,
        *,
        out: Optional[ivy.Container] = None,
    ) -> ivy.Container:
        return self.handle_inplace(
            self.map(
                lambda x_, _: ivy.bitwise_invert(x_) if ivy.is_array(x_) else x_,
                key_chains,
                to_apply,
                prune_unapplied,
                map_sequences,
            ),
            out=out,
        )

    def bitwise_or(
        self: ivy.Container,
        x2: Union[ivy.Container, ivy.Array, ivy.NativeArray],
        key_chains: Optional[Union[List[str], Dict[str, str]]] = None,
        to_apply: bool = True,
        prune_unapplied: bool = False,
        map_nests: bool = False,
        *,
        out: Optional[ivy.Container] = None,
    ) -> ivy.Container:
        kw = {}
        conts = {"x1": self}
        if ivy.is_array(x2):
            kw["x2"] = x2
        else:
            conts["x2"] = x2
        return ContainerBase.handle_inplace(
            ContainerBase.multi_map(
                lambda xs, _: ivy.bitwise_or(**dict(zip(conts.keys(), xs)), **kw)
                if ivy.is_array(xs[0])
                else xs,
                list(conts.values()),
                key_chains,
                to_apply,
                prune_unapplied,
                map_nests=map_nests,
            ),
            out=out,
        )

    def bitwise_right_shift(
        self: ivy.Container,
        x2: Union[ivy.Container, ivy.Array, ivy.NativeArray],
        key_chains: Optional[Union[List[str], Dict[str, str]]] = None,
        to_apply: bool = True,
        prune_unapplied: bool = False,
        map_nests: bool = False,
        *,
        out: Optional[ivy.Container] = None,
    ) -> ivy.Container:
        kw = {}
        conts = {"x1": self}
        if ivy.is_array(x2):
            kw["x2"] = x2
        else:
            conts["x2"] = x2
        return ContainerBase.handle_inplace(
            ContainerBase.multi_map(
                lambda xs, _: ivy.bitwise_right_shift(
                    **dict(zip(conts.keys(), xs)), **kw
                )
                if ivy.is_array(xs[0])
                else xs,
                list(conts.values()),
                key_chains,
                to_apply,
                prune_unapplied,
                map_nests=map_nests,
            ),
            out=out,
        )

    def bitwise_xor(
        self: ivy.Container,
        x2: Union[ivy.Container, ivy.Array, ivy.NativeArray],
        key_chains: Optional[Union[List[str], Dict[str, str]]] = None,
        to_apply: bool = True,
        prune_unapplied: bool = False,
        map_nests: bool = False,
        *,
        out: Optional[ivy.Container] = None,
    ) -> ivy.Container:
        kw = {}
        conts = {"x1": self}
        if ivy.is_array(x2):
            kw["x2"] = x2
        else:
            conts["x2"] = x2
        return ContainerBase.handle_inplace(
            ContainerBase.multi_map(
                lambda xs, _: ivy.bitwise_xor(**dict(zip(conts.keys(), xs)), **kw)
                if ivy.is_array(xs[0])
                else xs,
                list(conts.values()),
                key_chains,
                to_apply,
                prune_unapplied,
                map_nests=map_nests,
            ),
            out=out,
        )

    def ceil(
        self: ivy.Container,
        key_chains: Optional[Union[List[str], Dict[str, str]]] = None,
        to_apply: bool = True,
        prune_unapplied: bool = False,
        map_sequences: bool = False,
        *,
        out: Optional[ivy.Container] = None,
    ) -> ivy.Container:
        """
        ivy.Container instance method variant of ivy.ceil. This method simply wraps the
        function, and so the docstring for ivy.ceil also applies to this method
        with minimal changes.

        Examples
        --------
        >>> x = ivy.Container(a=ivy.array([2.5, 0.5, -1.4]),\
                              b=ivy.array([5.4, -3.2, 5.2]))
        >>> y = x.ceil()
        >>> print(y)
        {
            a: ivy.array([3., 1., -1.]),
            b: ivy.array([6., -3., 6.])
        }
        """
        return self.handle_inplace(
            self.map(
                lambda x_, _: ivy.ceil(x_) if ivy.is_array(x_) else x_,
                key_chains,
                to_apply,
                prune_unapplied,
                map_sequences,
            ),
            out=out,
        )

    def cos(
        self: ivy.Container,
        key_chains: Optional[Union[List[str], Dict[str, str]]] = None,
        to_apply: bool = True,
        prune_unapplied: bool = False,
        map_sequences: bool = False,
        *,
        out: Optional[ivy.Container] = None,
    ) -> ivy.Container:
        return self.handle_inplace(
            self.map(
                lambda x_, _: ivy.cos(x_) if ivy.is_array(x_) else x_,
                key_chains,
                to_apply,
                prune_unapplied,
                map_sequences,
            ),
            out=out,
        )

    def cosh(
        self: ivy.Container,
        key_chains: Optional[Union[List[str], Dict[str, str]]] = None,
        to_apply: bool = True,
        prune_unapplied: bool = False,
        map_sequences: bool = False,
        *,
        out: Optional[ivy.Container] = None,
    ) -> ivy.Container:
        return self.handle_inplace(
            self.map(
                lambda x_, _: ivy.cosh(x_) if ivy.is_array(x_) else x_,
                key_chains,
                to_apply,
                prune_unapplied,
                map_sequences,
            ),
            out=out,
        )

    @staticmethod
    def static_divide(
        x1: Union[ivy.Array, ivy.NativeArray, ivy.Container],
        x2: Union[ivy.Array, ivy.NativeArray, ivy.Container],
        key_chains: Optional[Union[List[str], Dict[str, str]]] = None,
        to_apply: bool = True,
        prune_unapplied: bool = False,
        map_sequences: bool = False,
        *,
        out: Optional[ivy.Container] = None,
    ) -> ivy.Container:
        return ContainerBase.multi_map_in_static_method(
            "divide",
            x1,
            x2,
            key_chains=key_chains,
            to_apply=to_apply,
            prune_unapplied=prune_unapplied,
            map_sequences=map_sequences,
            out=out,
        )

    def divide(
        self: ivy.Container,
        x2: Union[ivy.Container, ivy.Array, ivy.NativeArray],
        key_chains: Optional[Union[List[str], Dict[str, str]]] = None,
        to_apply: bool = True,
        prune_unapplied: bool = False,
        map_sequences: bool = False,
        *,
        out: Optional[ivy.Container] = None,
    ) -> ivy.Container:
        return self.static_divide(
            self, x2, key_chains, to_apply, prune_unapplied, map_sequences, out=out
        )

    def equal(
        self: ivy.Container,
        x2: Union[ivy.Container, ivy.Array, ivy.NativeArray],
        key_chains: Optional[Union[List[str], Dict[str, str]]] = None,
        to_apply: bool = True,
        prune_unapplied: bool = False,
        map_nests: bool = False,
        *,
        out: Optional[ivy.Container] = None,
    ) -> ivy.Container:
        kw = {}
        conts = {"x1": self}
        if ivy.is_array(x2):
            kw["x2"] = x2
        else:
            conts["x2"] = x2
        return ContainerBase.handle_inplace(
            ContainerBase.multi_map(
                lambda xs, _: ivy.equal(**dict(zip(conts.keys(), xs)), **kw)
                if ivy.is_array(xs[0])
                else xs,
                list(conts.values()),
                key_chains,
                to_apply,
                prune_unapplied,
                map_nests=map_nests,
            ),
            out=out,
        )

    def exp(
        self: ivy.Container,
        key_chains: Optional[Union[List[str], Dict[str, str]]] = None,
        to_apply: bool = True,
        prune_unapplied: bool = False,
        map_sequences: bool = False,
        *,
        out: Optional[ivy.Container] = None,
    ) -> ivy.Container:
        return self.handle_inplace(
            self.map(
                lambda x_, _: ivy.exp(x_) if ivy.is_array(x_) else x_,
                key_chains,
                to_apply,
                prune_unapplied,
                map_sequences,
            ),
            out=out,
        )

    def expm1(
        self: ivy.Container,
        key_chains: Optional[Union[List[str], Dict[str, str]]] = None,
        to_apply: bool = True,
        prune_unapplied: bool = False,
        map_sequences: bool = False,
        *,
        out: Optional[ivy.Container] = None,
    ) -> ivy.Container:
        return self.handle_inplace(
            self.map(
                lambda x_, _: ivy.expm1(x_) if ivy.is_array(x_) else x_,
                key_chains,
                to_apply,
                prune_unapplied,
                map_sequences,
            ),
            out=out,
        )

    def floor(
        self: ivy.Container,
        key_chains: Optional[Union[List[str], Dict[str, str]]] = None,
        to_apply: bool = True,
        prune_unapplied: bool = False,
        map_sequences: bool = False,
        *,
        out: Optional[ivy.Container] = None,
    ) -> ivy.Container:
        """
        ivy.Container instance method variant of ivy.floor. This method simply wraps the
        function, and so the docstring for ivy.floor also applies to this method
        with minimal changes.

        Examples
        --------
        >>> x = ivy.Container(a=ivy.array([2.5, 0.5, -1.4]),\
                              b=ivy.array([5.4, -3.2, 5.2]))
        >>> y = x.floor()
        >>> print(y)
        {
            a: ivy.array([2., 0., -2.]),
            b: ivy.array([5., -4., 5.])
        }
        """
        return self.handle_inplace(
            self.map(
                lambda x_, _: ivy.floor(x_) if ivy.is_array(x_) else x_,
                key_chains,
                to_apply,
                prune_unapplied,
                map_sequences,
            ),
            out=out,
        )

    def floor_divide(
        self: ivy.Container,
        x2: Union[ivy.Container, ivy.Array, ivy.NativeArray],
        key_chains: Optional[Union[List[str], Dict[str, str]]] = None,
        to_apply: bool = True,
        prune_unapplied: bool = False,
        map_nests: bool = False,
        *,
        out: Optional[ivy.Container] = None,
    ) -> ivy.Container:
        kw = {}
        conts = {"x1": self}
        if ivy.is_array(x2):
            kw["x2"] = x2
        else:
            conts["x2"] = x2
        return ContainerBase.handle_inplace(
            ContainerBase.multi_map(
                lambda xs, _: ivy.floor_divide(**dict(zip(conts.keys(), xs)), **kw)
                if ivy.is_array(xs[0])
                else xs,
                list(conts.values()),
                key_chains,
                to_apply,
                prune_unapplied,
                map_nests=map_nests,
            ),
            out=out,
        )

    def greater(
        self: ivy.Container,
        x2: Union[ivy.Container, ivy.Array, ivy.NativeArray],
        key_chains: Optional[Union[List[str], Dict[str, str]]] = None,
        to_apply: bool = True,
        prune_unapplied: bool = False,
        map_nests: bool = False,
        *,
        out: Optional[ivy.Container] = None,
    ) -> ivy.Container:
        kw = {}
        conts = {"x1": self}
        if ivy.is_array(x2):
            kw["x2"] = x2
        else:
            conts["x2"] = x2
        return ContainerBase.handle_inplace(
            ContainerBase.multi_map(
                lambda xs, _: ivy.greater(**dict(zip(conts.keys(), xs)), **kw)
                if ivy.is_array(xs[0])
                else xs,
                list(conts.values()),
                key_chains,
                to_apply,
                prune_unapplied,
                map_nests=map_nests,
            ),
            out=out,
        )

    def greater_equal(
        self: ivy.Container,
        x2: Union[ivy.Container, ivy.Array, ivy.NativeArray],
        key_chains: Optional[Union[List[str], Dict[str, str]]] = None,
        to_apply: bool = True,
        prune_unapplied: bool = False,
        map_nests: bool = False,
        *,
        out: Optional[ivy.Container] = None,
    ) -> ivy.Container:
        kw = {}
        conts = {"x1": self}
        if ivy.is_array(x2):
            kw["x2"] = x2
        else:
            conts["x2"] = x2
        return ContainerBase.handle_inplace(
            ContainerBase.multi_map(
                lambda xs, _: ivy.greater_equal(**dict(zip(conts.keys(), xs)), **kw)
                if ivy.is_array(xs[0])
                else xs,
                list(conts.values()),
                key_chains,
                to_apply,
                prune_unapplied,
                map_nests=map_nests,
            ),
            out=out,
        )

    def isfinite(
        self: ivy.Container,
        key_chains: Optional[Union[List[str], Dict[str, str]]] = None,
        to_apply: bool = True,
        prune_unapplied: bool = False,
        map_sequences: bool = False,
        *,
        out: Optional[ivy.Container] = None,
    ) -> ivy.Container:
        return self.handle_inplace(
            self.map(
                lambda x_, _: ivy.isfinite(x_) if ivy.is_array(x_) else x_,
                key_chains,
                to_apply,
                prune_unapplied,
                map_sequences,
            ),
            out=out,
        )

    def isinf(
        self: ivy.Container,
        key_chains: Optional[Union[List[str], Dict[str, str]]] = None,
        to_apply: bool = True,
        prune_unapplied: bool = False,
        map_sequences: bool = False,
        *,
        out: Optional[ivy.Container] = None,
    ) -> ivy.Container:
        return self.handle_inplace(
            self.map(
                lambda x_, _: ivy.isinf(x_) if ivy.is_array(x_) else x_,
                key_chains,
                to_apply,
                prune_unapplied,
                map_sequences,
            ),
            out=out,
        )

    def isnan(
        self: ivy.Container,
        key_chains: Optional[Union[List[str], Dict[str, str]]] = None,
        to_apply: bool = True,
        prune_unapplied: bool = False,
        map_sequences: bool = False,
        *,
        out: Optional[ivy.Container] = None,
    ) -> ivy.Container:
        return self.handle_inplace(
            self.map(
                lambda x_, _: ivy.isnan(x_) if ivy.is_array(x_) else x_,
                key_chains,
                to_apply,
                prune_unapplied,
                map_sequences,
            ),
            out=out,
        )

    def less(
        self: ivy.Container,
        x2: Union[ivy.Container, ivy.Array, ivy.NativeArray],
        key_chains: Optional[Union[List[str], Dict[str, str]]] = None,
        to_apply: bool = True,
        prune_unapplied: bool = False,
        map_nests: bool = False,
        *,
        out: Optional[ivy.Container] = None,
    ) -> ivy.Container:
        kw = {}
        conts = {"x1": self}
        if ivy.is_array(x2):
            kw["x2"] = x2
        else:
            conts["x2"] = x2
        return ContainerBase.handle_inplace(
            ContainerBase.multi_map(
                lambda xs, _: ivy.less(**dict(zip(conts.keys(), xs)), **kw)
                if ivy.is_array(xs[0])
                else xs,
                list(conts.values()),
                key_chains,
                to_apply,
                prune_unapplied,
                map_nests=map_nests,
            ),
            out=out,
        )

    def less_equal(
        self: ivy.Container,
        x2: Union[ivy.Container, ivy.Array, ivy.NativeArray],
        key_chains: Optional[Union[List[str], Dict[str, str]]] = None,
        to_apply: bool = True,
        prune_unapplied: bool = False,
        map_nests: bool = False,
        *,
        out: Optional[ivy.Container] = None,
    ) -> ivy.Container:
        kw = {}
        conts = {"x1": self}
        if ivy.is_array(x2):
            kw["x2"] = x2
        else:
            conts["x2"] = x2
        return ContainerBase.handle_inplace(
            ContainerBase.multi_map(
                lambda xs, _: ivy.less_equal(**dict(zip(conts.keys(), xs)), **kw)
                if ivy.is_array(xs[0])
                else xs,
                list(conts.values()),
                key_chains,
                to_apply,
                prune_unapplied,
                map_nests=map_nests,
            ),
            out=out,
        )

    def log(
        self: ivy.Container,
        key_chains: Optional[Union[List[str], Dict[str, str]]] = None,
        to_apply: bool = True,
        prune_unapplied: bool = False,
        map_sequences: bool = False,
        *,
        out: Optional[ivy.Container] = None,
    ) -> ivy.Container:
        return self.handle_inplace(
            self.map(
                lambda x_, _: ivy.log(x_) if ivy.is_array(x_) else x_,
                key_chains,
                to_apply,
                prune_unapplied,
                map_sequences,
            ),
            out=out,
        )

    def log1p(
        self: ivy.Container,
        key_chains: Optional[Union[List[str], Dict[str, str]]] = None,
        to_apply: bool = True,
        prune_unapplied: bool = False,
        map_sequences: bool = False,
        *,
        out: Optional[ivy.Container] = None,
    ) -> ivy.Container:
        return self.handle_inplace(
            self.map(
                lambda x_, _: ivy.log1p(x_) if ivy.is_array(x_) else x_,
                key_chains,
                to_apply,
                prune_unapplied,
                map_sequences,
            ),
            out=out,
        )

    def log2(
        self: ivy.Container,
        key_chains: Optional[Union[List[str], Dict[str, str]]] = None,
        to_apply: bool = True,
        prune_unapplied: bool = False,
        map_sequences: bool = False,
        *,
        out: Optional[ivy.Container] = None,
    ) -> ivy.Container:
        return self.handle_inplace(
            self.map(
                lambda x_, _: ivy.log2(x_) if ivy.is_array(x_) else x_,
                key_chains,
                to_apply,
                prune_unapplied,
                map_sequences,
            ),
            out=out,
        )

    def log10(
        self: ivy.Container,
        key_chains: Optional[Union[List[str], Dict[str, str]]] = None,
        to_apply: bool = True,
        prune_unapplied: bool = False,
        map_sequences: bool = False,
        *,
        out: Optional[ivy.Container] = None,
    ) -> ivy.Container:
        return self.handle_inplace(
            self.map(
                lambda x_, _: ivy.log10(x_) if ivy.is_array(x_) else x_,
                key_chains,
                to_apply,
                prune_unapplied,
                map_sequences,
            ),
            out=out,
        )

    def logaddexp(
        self: ivy.Container,
        x2: Union[ivy.Container, ivy.Array, ivy.NativeArray],
        key_chains: Optional[Union[List[str], Dict[str, str]]] = None,
        to_apply: bool = True,
        prune_unapplied: bool = False,
        map_nests: bool = False,
        *,
        out: Optional[ivy.Container] = None,
    ) -> ivy.Container:
        kw = {}
        conts = {"x1": self}
        if ivy.is_array(x2):
            kw["x2"] = x2
        else:
            conts["x2"] = x2
        return ContainerBase.handle_inplace(
            ContainerBase.multi_map(
                lambda xs, _: ivy.logaddexp(**dict(zip(conts.keys(), xs)), **kw)
                if ivy.is_array(xs[0])
                else xs,
                list(conts.values()),
                key_chains,
                to_apply,
                prune_unapplied,
                map_nests=map_nests,
            ),
            out=out,
        )

    def logical_and(
        self: ivy.Container,
        x2: Union[ivy.Container, ivy.Array, ivy.NativeArray],
        key_chains: Optional[Union[List[str], Dict[str, str]]] = None,
        to_apply: bool = True,
        prune_unapplied: bool = False,
        map_nests: bool = False,
        *,
        out: Optional[ivy.Container] = None,
    ) -> ivy.Container:
        kw = {}
        conts = {"x1": self}
        if ivy.is_array(x2):
            kw["x2"] = x2
        else:
            conts["x2"] = x2
        return ContainerBase.handle_inplace(
            ContainerBase.multi_map(
                lambda xs, _: ivy.logical_and(**dict(zip(conts.keys(), xs)), **kw)
                if ivy.is_array(xs[0])
                else xs,
                list(conts.values()),
                key_chains,
                to_apply,
                prune_unapplied,
                map_nests=map_nests,
            ),
            out=out,
        )

    def logical_not(
        self: ivy.Container,
        key_chains: Optional[Union[List[str], Dict[str, str]]] = None,
        to_apply: bool = True,
        prune_unapplied: bool = False,
        map_sequences: bool = False,
        *,
        out: Optional[ivy.Container] = None,
    ) -> ivy.Container:
        return self.handle_inplace(
            self.map(
                lambda x_, _: ivy.logical_not(x_) if ivy.is_array(x_) else x_,
                key_chains,
                to_apply,
                prune_unapplied,
                map_sequences,
            ),
            out=out,
        )

    def logical_or(
        self: ivy.Container,
        x2: Union[ivy.Container, ivy.Array, ivy.NativeArray],
        key_chains: Optional[Union[List[str], Dict[str, str]]] = None,
        to_apply: bool = True,
        prune_unapplied: bool = False,
        map_nests: bool = False,
        *,
        out: Optional[ivy.Container] = None,
    ) -> ivy.Container:
        kw = {}
        conts = {"x1": self}
        if ivy.is_array(x2):
            kw["x2"] = x2
        else:
            conts["x2"] = x2
        return ContainerBase.handle_inplace(
            ContainerBase.multi_map(
                lambda xs, _: ivy.logical_or(**dict(zip(conts.keys(), xs)), **kw)
                if ivy.is_array(xs[0])
                else xs,
                list(conts.values()),
                key_chains,
                to_apply,
                prune_unapplied,
                map_nests=map_nests,
            ),
            out=out,
        )

    def logical_xor(
        self: ivy.Container,
        x2: Union[ivy.Container, ivy.Array, ivy.NativeArray],
        key_chains: Optional[Union[List[str], Dict[str, str]]] = None,
        to_apply: bool = True,
        prune_unapplied: bool = False,
        map_nests: bool = False,
        *,
        out: Optional[ivy.Container] = None,
    ) -> ivy.Container:
        kw = {}
        conts = {"x1": self}
        if ivy.is_array(x2):
            kw["x2"] = x2
        else:
            conts["x2"] = x2
        return ContainerBase.handle_inplace(
            ContainerBase.multi_map(
                lambda xs, _: ivy.logical_xor(**dict(zip(conts.keys(), xs)), **kw)
                if ivy.is_array(xs[0])
                else xs,
                list(conts.values()),
                key_chains,
                to_apply,
                prune_unapplied,
                map_nests=map_nests,
            ),
            out=out,
        )

    @staticmethod
    def static_multiply(
        x1: Union[ivy.Array, ivy.NativeArray, ivy.Container],
        x2: Union[ivy.Array, ivy.NativeArray, ivy.Container],
        key_chains: Optional[Union[List[str], Dict[str, str]]] = None,
        to_apply: bool = True,
        prune_unapplied: bool = False,
        map_sequences: bool = False,
        *,
        out: Optional[ivy.Container] = None,
    ) -> ivy.Container:
        return ContainerBase.multi_map_in_static_method(
            "multiply",
            x1,
            x2,
            key_chains=key_chains,
            to_apply=to_apply,
            prune_unapplied=prune_unapplied,
            map_sequences=map_sequences,
            out=out,
        )

    def multiply(
        self: ivy.Container,
        x2: Union[ivy.Container, ivy.Array, ivy.NativeArray],
        key_chains: Optional[Union[List[str], Dict[str, str]]] = None,
        to_apply: bool = True,
        prune_unapplied: bool = False,
        map_sequences: bool = False,
        *,
        out: Optional[ivy.Container] = None,
    ) -> ivy.Container:
        return self.static_multiply(
            self, x2, key_chains, to_apply, prune_unapplied, map_sequences, out=out
        )

    def negative(
        self: ivy.Container,
        key_chains: Optional[Union[List[str], Dict[str, str]]] = None,
        to_apply: bool = True,
        prune_unapplied: bool = False,
        map_sequences: bool = False,
        *,
        out: Optional[ivy.Container] = None,
    ) -> ivy.Container:
        return self.handle_inplace(
            self.map(
                lambda x_, _: ivy.negative(x_) if ivy.is_array(x_) else x_,
                key_chains,
                to_apply,
                prune_unapplied,
                map_sequences,
            ),
            out=out,
        )

    def not_equal(
        self: ivy.Container,
        x2: Union[ivy.Container, ivy.Array, ivy.NativeArray],
        key_chains: Optional[Union[List[str], Dict[str, str]]] = None,
        to_apply: bool = True,
        prune_unapplied: bool = False,
        map_nests: bool = False,
        *,
        out: Optional[ivy.Container] = None,
    ) -> ivy.Container:
        kw = {}
        conts = {"x1": self}
        if ivy.is_array(x2):
            kw["x2"] = x2
        else:
            conts["x2"] = x2
        return ContainerBase.handle_inplace(
            ContainerBase.multi_map(
                lambda xs, _: ivy.not_equal(**dict(zip(conts.keys(), xs)), **kw)
                if ivy.is_array(xs[0])
                else xs,
                list(conts.values()),
                key_chains,
                to_apply,
                prune_unapplied,
                map_nests=map_nests,
            ),
            out=out,
        )

    def positive(
        self: ivy.Container,
        key_chains: Optional[Union[List[str], Dict[str, str]]] = None,
        to_apply: bool = True,
        prune_unapplied: bool = False,
        map_sequences: bool = False,
        *,
        out: Optional[ivy.Container] = None,
    ) -> ivy.Container:
        return self.handle_inplace(
            self.map(
                lambda x_, _: ivy.positive(x_) if ivy.is_array(x_) else x_,
                key_chains,
                to_apply,
                prune_unapplied,
                map_sequences,
            ),
            out=out,
        )

    def pow(
        self: ivy.Container,
        x2: Union[ivy.Container, ivy.Array, ivy.NativeArray],
        key_chains: Optional[Union[List[str], Dict[str, str]]] = None,
        to_apply: bool = True,
        prune_unapplied: bool = False,
        map_nests: bool = False,
        *,
        out: Optional[ivy.Container] = None,
    ) -> ivy.Container:
        kw = {}
        conts = {"x1": self}
        if ivy.is_array(x2):
            kw["x2"] = x2
        else:
            conts["x2"] = x2
        return ContainerBase.handle_inplace(
            ContainerBase.multi_map(
                lambda xs, _: ivy.pow(**dict(zip(conts.keys(), xs)), **kw)
                if ivy.is_array(xs[0])
                else xs,
                list(conts.values()),
                key_chains,
                to_apply,
                prune_unapplied,
                map_nests=map_nests,
            ),
            out=out,
        )

    def remainder(
        self: ivy.Container,
        x2: Union[ivy.Container, ivy.Array, ivy.NativeArray],
        key_chains: Optional[Union[List[str], Dict[str, str]]] = None,
        to_apply: bool = True,
        prune_unapplied: bool = False,
        map_nests: bool = False,
        *,
        out: Optional[ivy.Container] = None,
    ) -> ivy.Container:
        kw = {}
        conts = {"x1": self}
        if ivy.is_array(x2):
            kw["x2"] = x2
        else:
            conts["x2"] = x2
        return ContainerBase.handle_inplace(
            ContainerBase.multi_map(
                lambda xs, _: ivy.remainder(**dict(zip(conts.keys(), xs)), **kw)
                if ivy.is_array(xs[0])
                else xs,
                list(conts.values()),
                key_chains,
                to_apply,
                prune_unapplied,
                map_nests=map_nests,
            ),
            out=out,
        )

    def round(
        self: ivy.Container,
        key_chains: Optional[Union[List[str], Dict[str, str]]] = None,
        to_apply: bool = True,
        prune_unapplied: bool = False,
        map_sequences: bool = False,
        *,
        out: Optional[ivy.Container] = None,
    ) -> ivy.Container:
        return self.handle_inplace(
            self.map(
                lambda x_, _: ivy.round(x_) if ivy.is_array(x_) else x_,
                key_chains,
                to_apply,
                prune_unapplied,
                map_sequences,
            ),
            out=out,
        )

    @staticmethod
    def static_sign(
        x: Union[float, ivy.Container, ivy.Array, ivy.NativeArray],
        key_chains: Optional[Union[List[str], Dict[str, str]]] = None,
        to_apply: bool = True,
        prune_unapplied: bool = False,
        map_sequences: bool = False,
        *,
        out: Optional[ivy.Container] = None,
    ) -> ivy.Container:
        """
        ivy.Container static method variant of ivy.sign. This method simply wraps the
        function, and so the docstring for ivy.sign also applies to this method
        with minimal changes.

        Examples
        --------
        With one :code:`ivy.Container` input:

        >>> x = ivy.Container(a=ivy.array([0, -1., 6.6]),\
                            b=ivy.array([-14.2, 8.3, 0.1, -0]))
        >>> y = ivy.Container.static_sign(x)
        >>> print(y)
        {
            a: ivy.array([0., -1., 1.]),
            b: ivy.array([-1., 1., 1., 0.])
        }
        """
        return ContainerBase.multi_map_in_static_method(
            "sign",
            x,
            key_chains=key_chains,
            to_apply=to_apply,
            prune_unapplied=prune_unapplied,
            map_sequences=map_sequences,
            out=out,
        )

    def sign(
        self: ivy.Container,
        key_chains: Optional[Union[List[str], Dict[str, str]]] = None,
        to_apply: bool = True,
        prune_unapplied: bool = False,
        map_sequences: bool = False,
        *,
        out: Optional[ivy.Container] = None,
    ) -> ivy.Container:
        """
        ivy.Container instance method variant of ivy.sign. This method simply wraps the
        function, and so the docstring for ivy.sign also applies to this method
        with minimal changes.

        Examples
        --------
        Using :code:`ivy.Container` instance method:

        >>> x = ivy.Container(a=ivy.array([-6.7, 2.4, -8.5]),\
                              b=ivy.array([1.5, -0.3, 0]),\
                              c=ivy.array([-4.7, -5.4, 7.5]))
        >>> y = x.sign()
        >>> print(y)
        {
            a: ivy.array([-1., 1., -1.]),
            b: ivy.array([1., -1., 0.]),
            c: ivy.array([-1., -1., 1.])
        }
        """
        return self.static_sign(
            self, key_chains, to_apply, prune_unapplied, map_sequences, out=out
        )

    @staticmethod
    def static_sin(
        x: ivy.Container,
        key_chains: Optional[Union[List[str], Dict[str, str]]] = None,
        to_apply: bool = True,
        prune_unapplied: bool = False,
        map_sequences: bool = False,
        *,
        out: Optional[ivy.Container] = None,
    ) -> ivy.Container:
        """
        ivy.Container static method variant of ivy.sin. This method simply wraps the
        function, and so the docstring for ivy.sin also applies to this method
        with minimal changes.

        Examples
        --------
        With one :code:`ivy.Container` input:

        >>> x = ivy.Container(a=ivy.array([-1., -2., -3.]),\
                              b=ivy.array([4., 5., 6.]))
        >>> y = ivy.Container.static_sin(x)
        >>> print(y)
        {
            a: ivy.array([-0.841, -0.909, -0.141]),
            b: ivy.array([-0.757, -0.959, -0.279])
        }
        """
        return ContainerBase.multi_map_in_static_method(
            "sin",
            x,
            key_chains=key_chains,
            to_apply=to_apply,
            prune_unapplied=prune_unapplied,
            map_sequences=map_sequences,
            out=out,
        )

    def sin(
        self: ivy.Container,
        key_chains: Optional[Union[List[str], Dict[str, str]]] = None,
        to_apply: bool = True,
        prune_unapplied: bool = False,
        map_sequences: bool = False,
        *,
        out: Optional[ivy.Container] = None,
    ) -> ivy.Container:
        """
        ivy.Container instance method variant of ivy.sin. This method simply wraps the
        function, and so the docstring for ivy.sin also applies to this method
        with minimal changes.

        Examples
        --------
        >>> x = ivy.Container(a=ivy.array([1., 2., 3.]),\
                              b=ivy.array([-4., -5., -6.]))
        >>> y = x.sin()
        >>> print(y)
        {
            a: ivy.array([0.841, 0.909, 0.141]),
            b: ivy.array([0.757, 0.959, 0.279])
        }
        """
        return self.static_sin(
            self, key_chains, to_apply, prune_unapplied, map_sequences, out=out
        )

    @staticmethod
    def static_sinh(
        x,
        key_chains: Optional[Union[List[str], Dict[str, str]]] = None,
        to_apply: bool = True,
        prune_unapplied: bool = False,
        map_sequences: bool = False,
        *,
        out: Optional[ivy.Container] = None,
    ) -> ivy.Container:
        """
        ivy.Container instance method variant of ivy.sinh. This method simply wraps the
        function, and so the docstring for ivy.sinh also applies to this method
        with minimal changes.

        Examples
        --------
        With :code:`ivy.Container` input:

        >>> x = ivy.Container(a=ivy.array([-1, 0.23, 1.12]), b=ivy.array([1, -2, 0.76]))
        >>> y = ivy.Container.static_sinh(x)
        >>> print(y)
        {
            a: ivy.array([-1.18, 0.232, 1.37]),
            b: ivy.array([1.18, -3.63, 0.835])
        }

        >>> x = ivy.Container(a=ivy.array([-3, 0.34, 2.]),\
                    b=ivy.array([0.67, -0.98, -3]))
        >>> y = ivy.Container(a=ivy.zeros(1), b=ivy.zeros(1))
        >>> ivy.Container.static_sinh(x, out=y)
        >>> print(y)
        {
            a: ivy.array([-10., 0.347, 3.63]),
            b: ivy.array([0.721, -1.14, -10.])
        }
        """
        return ContainerBase.multi_map_in_static_method(
            "sinh",
            x,
            key_chains=key_chains,
            to_apply=to_apply,
            prune_unapplied=prune_unapplied,
            map_sequences=map_sequences,
            out=out,
        )

    @staticmethod
    def static_sinh(
        x,
        key_chains: Optional[Union[List[str], Dict[str, str]]] = None,
        to_apply: bool = True,
        prune_unapplied: bool = False,
        map_sequences: bool = False,
        *,
        out: Optional[ivy.Container] = None,
    ) -> ivy.Container:
        """
        ivy.Container instance method variant of ivy.sinh. This method simply wraps the
        function, and so the docstring for ivy.sinh also applies to this method
        with minimal changes.

        Examples
        --------
        With :code:`ivy.Container` input:

        >>> x = ivy.Container(a=ivy.array([-1, 0.23, 1.12]), b=ivy.array([1, -2, 0.76]))
        >>> y = ivy.Container.static_sinh(x)
        >>> print(y)
        {
            a: ivy.array([-1.18, 0.232, 1.37]),
            b: ivy.array([1.18, -3.63, 0.835])
        }

        >>> x = ivy.Container(a=ivy.array([-3, 0.34, 2.]),\
                    b=ivy.array([0.67, -0.98, -3]))
        >>> y = ivy.Container(a=ivy.zeros(1), b=ivy.zeros(1))
        >>> ivy.Container.static_sinh(x, out=y)
        >>> print(y)
        {
            a: ivy.array([-10., 0.347, 3.63]),
            b: ivy.array([0.721, -1.14, -10.])
        }
        """
        return ContainerBase.multi_map_in_static_method(
            "sinh",
            x,
            key_chains=key_chains,
            to_apply=to_apply,
            prune_unapplied=prune_unapplied,
            map_sequences=map_sequences,
            out=out,
        )

    def sinh(
        self: ivy.Container,
        key_chains: Optional[Union[List[str], Dict[str, str]]] = None,
        to_apply: bool = True,
        prune_unapplied: bool = False,
        map_sequences: bool = False,
        *,
        out: Optional[ivy.Container] = None,
    ) -> ivy.Container:
        """
        ivy.Container instance method variant of ivy.sinh. This method simply wraps the
        function, and so the docstring for ivy.sinh also applies to this method
        with minimal changes.

        Examples
        --------
        With :code:`ivy.Container` input:

        >>> x = ivy.Container(a=ivy.array([-1, 0.23, 1.12]), b=ivy.array([1, -2, 0.76]))
        >>> y = x.sinh()
        >>> print(y)
        {
            a: ivy.array([-1.18, 0.232, 1.37]),
            b: ivy.array([1.18, -3.63, 0.835])
        }

        >>> x = ivy.Container(a=ivy.array([-3, 0.34, 2.]),\
                    b=ivy.array([0.67, -0.98, -3]))
        >>> y = ivy.Container(a=ivy.zeros(1), b=ivy.zeros(1))
        >>> x.sinh(out=y)
        >>> print(y)
        {
            a: ivy.array([-10., 0.347, 3.63]),
            b: ivy.array([0.721, -1.14, -10.])
        }
        """
        return self.static_sinh(
<<<<<<< HEAD
            self, key_chains, to_apply, prune_unapplied, map_sequences, out=out
=======
            self,
            key_chains,
            to_apply,
            prune_unapplied,
            map_sequences,
            out=out
>>>>>>> 96987938
        )

    def square(
        self: ivy.Container,
        key_chains: Optional[Union[List[str], Dict[str, str]]] = None,
        to_apply: bool = True,
        prune_unapplied: bool = False,
        map_sequences: bool = False,
        *,
        out: Optional[ivy.Container] = None,
    ) -> ivy.Container:
        return self.handle_inplace(
            self.map(
                lambda x_, _: ivy.square(x_) if ivy.is_array(x_) else x_,
                key_chains,
                to_apply,
                prune_unapplied,
                map_sequences,
            ),
            out=out,
        )

    def sqrt(
        self: ivy.Container,
        key_chains: Optional[Union[List[str], Dict[str, str]]] = None,
        to_apply: bool = True,
        prune_unapplied: bool = False,
        map_sequences: bool = False,
        *,
        out: Optional[ivy.Container] = None,
    ) -> ivy.Container:
        return self.handle_inplace(
            self.map(
                lambda x_, _: ivy.sqrt(x_) if ivy.is_array(x_) else x_,
                key_chains,
                to_apply,
                prune_unapplied,
                map_sequences,
            ),
            out=out,
        )

    @staticmethod
    def static_subtract(
        x1: Union[ivy.Array, ivy.NativeArray, ivy.Container],
        x2: Union[ivy.Array, ivy.NativeArray, ivy.Container],
        key_chains: Optional[Union[List[str], Dict[str, str]]] = None,
        to_apply: bool = True,
        prune_unapplied: bool = False,
        map_sequences: bool = False,
        *,
        out: Optional[ivy.Container] = None,
    ) -> ivy.Container:
        return ContainerBase.multi_map_in_static_method(
            "subtract",
            x1,
            x2,
            key_chains=key_chains,
            to_apply=to_apply,
            prune_unapplied=prune_unapplied,
            map_sequences=map_sequences,
            out=out,
        )

    def subtract(
        self: ivy.Container,
        x2: Union[ivy.Container, ivy.Array, ivy.NativeArray],
        key_chains: Optional[Union[List[str], Dict[str, str]]] = None,
        to_apply: bool = True,
        prune_unapplied: bool = False,
        map_sequences: bool = False,
        *,
        out: Optional[ivy.Container] = None,
    ) -> ivy.Container:
        return self.static_subtract(
            self, x2, key_chains, to_apply, prune_unapplied, map_sequences, out=out
        )

    @staticmethod
    def static_tan(
        x: ivy.Container,
        key_chains: Optional[Union[List[str], Dict[str, str]]] = None,
        to_apply: bool = True,
        prune_unapplied: bool = False,
        map_sequences: bool = False,
        *,
        out: Optional[ivy.Container] = None,
    ) -> ivy.Container:
        """
        ivy.Container static method variant of ivy.tan. This method simply wraps the
        function, and so the docstring for ivy.tan also applies to this method
        with minimal changes.

        Parameters
        ----------
        x
            input array whose elements are expressed in radians. Should have a
            floating-point data type.
        key_chains
            The key-chains to apply or not apply the method to. Default is None.
        to_apply
            If True, the method will be applied to key_chains, otherwise key_chains
            will be skipped. Default is True.
        prune_unapplied
            Whether to prune key_chains for which the function was not applied.
            Default is False.
        map_sequences
            Whether to also map method to sequences (lists, tuples). Default is False.
        out
            optional output, for writing the result to. It must have a shape that the
            inputs broadcast to.

        Returns
        -------
        ret
            an array containing the tangent of each element in ``x``. The return must
            have a floating-point data type determined by :ref:`type-promotion`.

        Examples
        --------
        With :code:`ivy.Container` input:

        >>> x = ivy.Container(a=ivy.array([0., 1., 2.]), b=ivy.array([3., 4., 5.]))
        >>> y = ivy.Container.static_tan(x)
        >>> print(y)
        {
            a: ivy.array([0., 1.56, -2.19]),
            b: ivy.array([-0.143, 1.16, -3.38])
        }
        """
        return ContainerBase.multi_map_in_static_method(
            "tan",
            x,
            key_chains=key_chains,
            to_apply=to_apply,
            prune_unapplied=prune_unapplied,
            map_sequences=map_sequences,
            out=out,
        )

    def tan(
        self: ivy.Container,
        key_chains: Optional[Union[List[str], Dict[str, str]]] = None,
        to_apply: bool = True,
        prune_unapplied: bool = False,
        map_sequences: bool = False,
        *,
        out: Optional[ivy.Container] = None,
    ) -> ivy.Container:
        """
        ivy.Container instance method variant of ivy.tan. This method simply wraps the
        function, and so the docstring for ivy.tan also applies to this method
        with minimal changes.

        Parameters
        ----------
        x
            input array whose elements are expressed in radians. Should have a
            floating-point data type.
        key_chains
            The key-chains to apply or not apply the method to. Default is None.
        to_apply
            If True, the method will be applied to key_chains, otherwise key_chains
            will be skipped. Default is True.
        prune_unapplied
            Whether to prune key_chains for which the function was not applied.
            Default is False.
        map_sequences
            Whether to also map method to sequences (lists, tuples). Default is False.
        out
            optional output, for writing the result to. It must have a shape that the
            inputs broadcast to.

        Returns
        -------
        ret
            an array containing the tangent of each element in ``x``. The return must
            have a floating-point data type determined by :ref:`type-promotion`.

        Examples
        --------
        >>> x = ivy.Container(a=ivy.array([0., 1., 2.]), b=ivy.array([3., 4., 5.]))
        >>> y = x.tan()
        >>> print(y)
        {
            a:ivy.array([0., 1.56, -2.19]),
            b:ivy.array([-0.143, 1.16, -3.38])
        }
        """
        return self.static_tan(
            self, key_chains, to_apply, prune_unapplied, map_sequences, out=out
        )

    @staticmethod
    def static_tanh(
        x: ivy.Container,
        key_chains: Optional[Union[List[str], Dict[str, str]]] = None,
        to_apply: bool = True,
        prune_unapplied: bool = False,
        map_sequences: bool = False,
        *,
        out: Optional[ivy.Container] = None,
    ) -> ivy.Container:
        """
        ivy.Container static method variant of ivy.tanh. This method simply wraps the
        function, and so the docstring for ivy.tanh also applies to this method
        with minimal changes.

        Examples
        --------
        With :code:`ivy.Container` input:

        >>> x = ivy.Container(a=ivy.array([0., 1., 2.]), b=ivy.array([3., 4., 5.]))
        >>> y = ivy.Container.static_tanh(x)
        >>> print(y)
        {
            a: ivy.array([0., 0.76, 0.96]),
            b: ivy.array([0.995, 0.999, 0.9999])
        }
        """
        return ContainerBase.multi_map_in_static_method(
            "tanh",
            x,
            key_chains=key_chains,
            to_apply=to_apply,
            prune_unapplied=prune_unapplied,
            map_sequences=map_sequences,
            out=out,
        )

    def tanh(
        self: ivy.Container,
        key_chains: Optional[Union[List[str], Dict[str, str]]] = None,
        to_apply: bool = True,
        prune_unapplied: bool = False,
        map_sequences: bool = False,
        *,
        out: Optional[ivy.Container] = None,
    ) -> ivy.Container:
        """
        ivy.Container instance method variant of ivy.tanh. This method simply wraps the
        function, and so the docstring for ivy.tanh also applies to this method
        with minimal changes.

        Examples
        --------
        >>> x = ivy.Container(a=ivy.array([0., 1., 2.]),\
                              b=ivy.array([3., 4., 5.]))
        >>> y = x.tanh()
        >>> print(y)
        {
            a:ivy.array([0., 0.762, 0.964]),
            b:ivy.array([0.995, 0.999, 1.])
        }
        """
        return self.static_tanh(
            self, key_chains, to_apply, prune_unapplied, map_sequences, out=out
        )

    def trunc(
        self: ivy.Container,
        key_chains: Optional[Union[List[str], Dict[str, str]]] = None,
        to_apply: bool = True,
        prune_unapplied: bool = False,
        map_sequences: bool = False,
        *,
        out: Optional[ivy.Container] = None,
    ) -> ivy.Container:
        return self.handle_inplace(
            self.map(
                lambda x_, _: ivy.trunc(x_) if ivy.is_array(x_) else x_,
                key_chains,
                to_apply,
                prune_unapplied,
                map_sequences,
            ),
            out=out,
        )

    def erf(
        self: ivy.Container,
        key_chains: Optional[Union[List[str], Dict[str, str]]] = None,
        to_apply: bool = True,
        prune_unapplied: bool = False,
        map_sequences: bool = False,
        *,
        out: Optional[ivy.Container] = None,
    ) -> ivy.Container:
        return self.handle_inplace(
            self.map(
                lambda x_, _: ivy.erf(x_) if ivy.is_array(x_) else x_,
                key_chains,
                to_apply,
                prune_unapplied,
                map_sequences,
            ),
            out=out,
        )<|MERGE_RESOLUTION|>--- conflicted
+++ resolved
@@ -1702,16 +1702,12 @@
         }
         """
         return self.static_sinh(
-<<<<<<< HEAD
-            self, key_chains, to_apply, prune_unapplied, map_sequences, out=out
-=======
             self,
             key_chains,
             to_apply,
             prune_unapplied,
             map_sequences,
             out=out
->>>>>>> 96987938
         )
 
     def square(
