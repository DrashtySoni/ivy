# global
from typing import Optional, Union, List, Dict

# local
import ivy
from ivy.container.base import ContainerBase

# ToDo: implement all methods here as public instance methods


# noinspection PyMissingConstructor
class ContainerWithElementwise(ContainerBase):
    def abs(
        self: ivy.Container,
        key_chains: Optional[Union[List[str], Dict[str, str]]] = None,
        to_apply: bool = True,
        prune_unapplied: bool = False,
        map_sequences: bool = False,
        *,
        out: Optional[ivy.Container] = None,
    ) -> ivy.Container:
        return self.handle_inplace(
            self.map(
                lambda x_, _: ivy.abs(x_) if ivy.is_array(x_) else x_,
                key_chains,
                to_apply,
                prune_unapplied,
                map_sequences,
            ),
            out=out,
        )

    def acosh(
        self: ivy.Container,
        key_chains: Optional[Union[List[str], Dict[str, str]]] = None,
        to_apply: bool = True,
        prune_unapplied: bool = False,
        map_sequences: bool = False,
        *,
        out: Optional[ivy.Container] = None,
    ) -> ivy.Container:
        return self.handle_inplace(
            self.map(
                lambda x_, _: ivy.acosh(x_) if ivy.is_array(x_) else x_,
                key_chains,
                to_apply,
                prune_unapplied,
                map_sequences,
            ),
            out=out,
        )

    def acos(
        self: ivy.Container,
        key_chains: Optional[Union[List[str], Dict[str, str]]] = None,
        to_apply: bool = True,
        prune_unapplied: bool = False,
        map_sequences: bool = False,
        *,
        out: Optional[ivy.Container] = None,
    ) -> ivy.Container:
        return self.handle_inplace(
            self.map(
                lambda x_, _: ivy.acos(x_) if ivy.is_array(x_) else x_,
                key_chains,
                to_apply,
                prune_unapplied,
                map_sequences,
            ),
            out=out,
        )

    @staticmethod
    def static_add(
        x1: Union[ivy.Array, ivy.NativeArray, ivy.Container],
        x2: Union[ivy.Array, ivy.NativeArray, ivy.Container],
        key_chains: Optional[Union[List[str], Dict[str, str]]] = None,
        to_apply: bool = True,
        prune_unapplied: bool = False,
        map_sequences: bool = False,
        *,
        out: Optional[ivy.Container] = None,
    ) -> ivy.Container:
        """
        ivy.Container static method variant of ivy.add. This method simply wraps the
        function, and so the docstring for ivy.add also applies to this method
        with minimal changes.

        Examples
        --------
        With one :code:`ivy.Container` input:

        >>> x = ivy.array([[1.1, 2.3, -3.6]])
        >>> y = ivy.Container(a=ivy.array([[4.], [5.], [6.]]),\
                            b=ivy.array([[5.], [6.], [7.]]))
        >>> z = ivy.Container.static_add(x, y)
        >>> print(z)
        {
            a: ivy.array([[5.1, 6.3, 0.4],
                          [6.1, 7.3, 1.4],
                          [7.1, 8.3, 2.4]]),
            b: ivy.array([[6.1, 7.3, 1.4],
                          [7.1, 8.3, 2.4],
                          [8.1, 9.3, 3.4]])
        }

        With multiple :code:`ivy.Container` inputs:

        >>> x = ivy.Container(a=ivy.array([1, 2, 3]), \
                            b=ivy.array([2, 3, 4]))
        >>> y = ivy.Container(a=ivy.array([4, 5, 6]),\
                            b=ivy.array([5, 6, 7]))
        >>> z = ivy.Container.static_add(x, y)
        >>> print(z)
        {
            a: ivy.array([5, 7, 9]),
            b: ivy.array([7, 9, 11])
        }
        """
        return ContainerBase.multi_map_in_static_method(
            "add",
            x1,
            x2,
            key_chains=key_chains,
            to_apply=to_apply,
            prune_unapplied=prune_unapplied,
            map_sequences=map_sequences,
            out=out,
        )

    def add(
        self: ivy.Container,
        x2: Union[ivy.Container, ivy.Array, ivy.NativeArray],
        key_chains: Optional[Union[List[str], Dict[str, str]]] = None,
        to_apply: bool = True,
        prune_unapplied: bool = False,
        map_sequences: bool = False,
        *,
        out: Optional[ivy.Container] = None,
    ) -> ivy.Container:
        """
        ivy.Container instance method variant of ivy.add. This method simply wraps the
        function, and so the docstring for ivy.add also applies to this method
        with minimal changes.

        Examples
        --------
        >>> x = ivy.Container(a=ivy.array([1, 2, 3]),\
                             b=ivy.array([2, 3, 4]))
        >>> y = ivy.Container(a=ivy.array([4, 5, 6]),\
                             b=ivy.array([5, 6, 7]))

        >>> z = x.add(y)
        >>> print(z)
        {
            a: ivy.array([5, 7, 9]),
            b: ivy.array([7, 9, 11])
        }
        """
        return self.static_add(
            self, x2, key_chains, to_apply, prune_unapplied, map_sequences, out=out
        )

    def asin(
        self: ivy.Container,
        key_chains: Optional[Union[List[str], Dict[str, str]]] = None,
        to_apply: bool = True,
        prune_unapplied: bool = False,
        map_sequences: bool = False,
        *,
        out: Optional[ivy.Container] = None,
    ) -> ivy.Container:
        return self.handle_inplace(
            self.map(
                lambda x_, _: ivy.asin(x_) if ivy.is_array(x_) else x_,
                key_chains,
                to_apply,
                prune_unapplied,
                map_sequences,
            ),
            out=out,
        )

    def asinh(
        self: ivy.Container,
        key_chains: Optional[Union[List[str], Dict[str, str]]] = None,
        to_apply: bool = True,
        prune_unapplied: bool = False,
        map_sequences: bool = False,
        *,
        out: Optional[ivy.Container] = None,
    ) -> ivy.Container:
        return self.handle_inplace(
            self.map(
                lambda x_, _: ivy.asinh(x_) if ivy.is_array(x_) else x_,
                key_chains,
                to_apply,
                prune_unapplied,
                map_sequences,
            ),
            out=out,
        )

    def atan(
        self: ivy.Container,
        key_chains: Optional[Union[List[str], Dict[str, str]]] = None,
        to_apply: bool = True,
        prune_unapplied: bool = False,
        map_sequences: bool = False,
        *,
        out: Optional[ivy.Container] = None,
    ) -> ivy.Container:
        return self.handle_inplace(
            self.map(
                lambda x_, _: ivy.atan(x_) if ivy.is_array(x_) else x_,
                key_chains,
                to_apply,
                prune_unapplied,
                map_sequences,
            ),
            out=out,
        )

    def atan2(
        self: ivy.Container,
        x2: Union[ivy.Container, ivy.Array, ivy.NativeArray],
        key_chains: Optional[Union[List[str], Dict[str, str]]] = None,
        to_apply: bool = True,
        prune_unapplied: bool = False,
        map_nests: bool = False,
        *,
        out: Optional[ivy.Container] = None,
    ) -> ivy.Container:
        kw = {}
        conts = {"x1": self}
        if ivy.is_array(x2):
            kw["x2"] = x2
        else:
            conts["x2"] = x2
        return ContainerBase.handle_inplace(
            ContainerBase.multi_map(
                lambda xs, _: ivy.atan2(**dict(zip(conts.keys(), xs)), **kw)
                if ivy.is_array(xs[0])
                else xs,
                list(conts.values()),
                key_chains,
                to_apply,
                prune_unapplied,
                map_nests=map_nests,
            ),
            out=out,
        )

    def atanh(
        self: ivy.Container,
        key_chains: Optional[Union[List[str], Dict[str, str]]] = None,
        to_apply: bool = True,
        prune_unapplied: bool = False,
        map_sequences: bool = False,
        *,
        out: Optional[ivy.Container] = None,
    ) -> ivy.Container:
        return self.handle_inplace(
            self.map(
                lambda x_, _: ivy.atanh(x_) if ivy.is_array(x_) else x_,
                key_chains,
                to_apply,
                prune_unapplied,
                map_sequences,
            ),
            out=out,
        )

    def bitwise_and(
        self: ivy.Container,
        x2: Union[ivy.Container, ivy.Array, ivy.NativeArray],
        key_chains: Optional[Union[List[str], Dict[str, str]]] = None,
        to_apply: bool = True,
        prune_unapplied: bool = False,
        map_nests: bool = False,
        *,
        out: Optional[ivy.Container] = None,
    ) -> ivy.Container:
        kw = {}
        conts = {"x1": self}
        if ivy.is_array(x2):
            kw["x2"] = x2
        else:
            conts["x2"] = x2
        return ContainerBase.handle_inplace(
            ContainerBase.multi_map(
                lambda xs, _: ivy.bitwise_and(**dict(zip(conts.keys(), xs)), **kw)
                if ivy.is_array(xs[0])
                else xs,
                list(conts.values()),
                key_chains,
                to_apply,
                prune_unapplied,
                map_nests=map_nests,
            ),
            out=out,
        )

    def bitwise_left_shift(
        self: ivy.Container,
        x2: Union[ivy.Container, ivy.Array, ivy.NativeArray],
        key_chains: Optional[Union[List[str], Dict[str, str]]] = None,
        to_apply: bool = True,
        prune_unapplied: bool = False,
        map_nests: bool = False,
        *,
        out: Optional[ivy.Container] = None,
    ) -> ivy.Container:
        kw = {}
        conts = {"x1": self}
        if ivy.is_array(x2):
            kw["x2"] = x2
        else:
            conts["x2"] = x2
        return ContainerBase.handle_inplace(
            ContainerBase.multi_map(
                lambda xs, _: ivy.bitwise_left_shift(
                    **dict(zip(conts.keys(), xs)), **kw
                )
                if ivy.is_array(xs[0])
                else xs,
                list(conts.values()),
                key_chains,
                to_apply,
                prune_unapplied,
                map_nests=map_nests,
            ),
            out=out,
        )

    def bitwise_invert(
        self: ivy.Container,
        key_chains: Optional[Union[List[str], Dict[str, str]]] = None,
        to_apply: bool = True,
        prune_unapplied: bool = False,
        map_sequences: bool = False,
        *,
        out: Optional[ivy.Container] = None,
    ) -> ivy.Container:
        return self.handle_inplace(
            self.map(
                lambda x_, _: ivy.bitwise_invert(x_) if ivy.is_array(x_) else x_,
                key_chains,
                to_apply,
                prune_unapplied,
                map_sequences,
            ),
            out=out,
        )

    def bitwise_or(
        self: ivy.Container,
        x2: Union[ivy.Container, ivy.Array, ivy.NativeArray],
        key_chains: Optional[Union[List[str], Dict[str, str]]] = None,
        to_apply: bool = True,
        prune_unapplied: bool = False,
        map_nests: bool = False,
        *,
        out: Optional[ivy.Container] = None,
    ) -> ivy.Container:
        kw = {}
        conts = {"x1": self}
        if ivy.is_array(x2):
            kw["x2"] = x2
        else:
            conts["x2"] = x2
        return ContainerBase.handle_inplace(
            ContainerBase.multi_map(
                lambda xs, _: ivy.bitwise_or(**dict(zip(conts.keys(), xs)), **kw)
                if ivy.is_array(xs[0])
                else xs,
                list(conts.values()),
                key_chains,
                to_apply,
                prune_unapplied,
                map_nests=map_nests,
            ),
            out=out,
        )

    def bitwise_right_shift(
        self: ivy.Container,
        x2: Union[ivy.Container, ivy.Array, ivy.NativeArray],
        key_chains: Optional[Union[List[str], Dict[str, str]]] = None,
        to_apply: bool = True,
        prune_unapplied: bool = False,
        map_nests: bool = False,
        *,
        out: Optional[ivy.Container] = None,
    ) -> ivy.Container:
        kw = {}
        conts = {"x1": self}
        if ivy.is_array(x2):
            kw["x2"] = x2
        else:
            conts["x2"] = x2
        return ContainerBase.handle_inplace(
            ContainerBase.multi_map(
                lambda xs, _: ivy.bitwise_right_shift(
                    **dict(zip(conts.keys(), xs)), **kw
                )
                if ivy.is_array(xs[0])
                else xs,
                list(conts.values()),
                key_chains,
                to_apply,
                prune_unapplied,
                map_nests=map_nests,
            ),
            out=out,
        )

    def bitwise_xor(
        self: ivy.Container,
        x2: Union[ivy.Container, ivy.Array, ivy.NativeArray],
        key_chains: Optional[Union[List[str], Dict[str, str]]] = None,
        to_apply: bool = True,
        prune_unapplied: bool = False,
        map_nests: bool = False,
        *,
        out: Optional[ivy.Container] = None,
    ) -> ivy.Container:
        kw = {}
        conts = {"x1": self}
        if ivy.is_array(x2):
            kw["x2"] = x2
        else:
            conts["x2"] = x2
        return ContainerBase.handle_inplace(
            ContainerBase.multi_map(
                lambda xs, _: ivy.bitwise_xor(**dict(zip(conts.keys(), xs)), **kw)
                if ivy.is_array(xs[0])
                else xs,
                list(conts.values()),
                key_chains,
                to_apply,
                prune_unapplied,
                map_nests=map_nests,
            ),
            out=out,
        )

    def ceil(
        self: ivy.Container,
        key_chains: Optional[Union[List[str], Dict[str, str]]] = None,
        to_apply: bool = True,
        prune_unapplied: bool = False,
        map_sequences: bool = False,
        *,
        out: Optional[ivy.Container] = None,
    ) -> ivy.Container:
        """
        ivy.Container instance method variant of ivy.ceil. This method simply wraps the
        function, and so the docstring for ivy.ceil also applies to this method
        with minimal changes.

        Examples
        --------
        >>> x = ivy.Container(a=ivy.array([2.5, 0.5, -1.4]),\
                              b=ivy.array([5.4, -3.2, 5.2]))
        >>> y = x.ceil()
        >>> print(y)
        {
            a: ivy.array([3., 1., -1.]),
            b: ivy.array([6., -3., 6.])
        }
        """
        return self.handle_inplace(
            self.map(
                lambda x_, _: ivy.ceil(x_) if ivy.is_array(x_) else x_,
                key_chains,
                to_apply,
                prune_unapplied,
                map_sequences,
            ),
            out=out,
        )

    def cos(
        self: ivy.Container,
        key_chains: Optional[Union[List[str], Dict[str, str]]] = None,
        to_apply: bool = True,
        prune_unapplied: bool = False,
        map_sequences: bool = False,
        *,
        out: Optional[ivy.Container] = None,
    ) -> ivy.Container:
        return self.handle_inplace(
            self.map(
                lambda x_, _: ivy.cos(x_) if ivy.is_array(x_) else x_,
                key_chains,
                to_apply,
                prune_unapplied,
                map_sequences,
            ),
            out=out,
        )

    def cosh(
        self: ivy.Container,
        key_chains: Optional[Union[List[str], Dict[str, str]]] = None,
        to_apply: bool = True,
        prune_unapplied: bool = False,
        map_sequences: bool = False,
        *,
        out: Optional[ivy.Container] = None,
    ) -> ivy.Container:
        return self.handle_inplace(
            self.map(
                lambda x_, _: ivy.cosh(x_) if ivy.is_array(x_) else x_,
                key_chains,
                to_apply,
                prune_unapplied,
                map_sequences,
            ),
            out=out,
        )

    @staticmethod
    def static_divide(
        x1: Union[ivy.Array, ivy.NativeArray, ivy.Container],
        x2: Union[ivy.Array, ivy.NativeArray, ivy.Container],
        key_chains: Optional[Union[List[str], Dict[str, str]]] = None,
        to_apply: bool = True,
        prune_unapplied: bool = False,
        map_sequences: bool = False,
        *,
        out: Optional[ivy.Container] = None,
    ) -> ivy.Container:
        return ContainerBase.multi_map_in_static_method(
            "divide",
            x1,
            x2,
            key_chains=key_chains,
            to_apply=to_apply,
            prune_unapplied=prune_unapplied,
            map_sequences=map_sequences,
            out=out,
        )

    def divide(
        self: ivy.Container,
        x2: Union[ivy.Container, ivy.Array, ivy.NativeArray],
        key_chains: Optional[Union[List[str], Dict[str, str]]] = None,
        to_apply: bool = True,
        prune_unapplied: bool = False,
        map_sequences: bool = False,
        *,
        out: Optional[ivy.Container] = None,
    ) -> ivy.Container:
        return self.static_divide(
            self, x2, key_chains, to_apply, prune_unapplied, map_sequences, out=out
        )

    def equal(
        self: ivy.Container,
        x2: Union[ivy.Container, ivy.Array, ivy.NativeArray],
        key_chains: Optional[Union[List[str], Dict[str, str]]] = None,
        to_apply: bool = True,
        prune_unapplied: bool = False,
        map_nests: bool = False,
        *,
        out: Optional[ivy.Container] = None,
    ) -> ivy.Container:
        kw = {}
        conts = {"x1": self}
        if ivy.is_array(x2):
            kw["x2"] = x2
        else:
            conts["x2"] = x2
        return ContainerBase.handle_inplace(
            ContainerBase.multi_map(
                lambda xs, _: ivy.equal(**dict(zip(conts.keys(), xs)), **kw)
                if ivy.is_array(xs[0])
                else xs,
                list(conts.values()),
                key_chains,
                to_apply,
                prune_unapplied,
                map_nests=map_nests,
            ),
            out=out,
        )

    def exp(
        self: ivy.Container,
        key_chains: Optional[Union[List[str], Dict[str, str]]] = None,
        to_apply: bool = True,
        prune_unapplied: bool = False,
        map_sequences: bool = False,
        *,
        out: Optional[ivy.Container] = None,
    ) -> ivy.Container:
        return self.handle_inplace(
            self.map(
                lambda x_, _: ivy.exp(x_) if ivy.is_array(x_) else x_,
                key_chains,
                to_apply,
                prune_unapplied,
                map_sequences,
            ),
            out=out,
        )

    def expm1(
        self: ivy.Container,
        key_chains: Optional[Union[List[str], Dict[str, str]]] = None,
        to_apply: bool = True,
        prune_unapplied: bool = False,
        map_sequences: bool = False,
        *,
        out: Optional[ivy.Container] = None,
    ) -> ivy.Container:
        return self.handle_inplace(
            self.map(
                lambda x_, _: ivy.expm1(x_) if ivy.is_array(x_) else x_,
                key_chains,
                to_apply,
                prune_unapplied,
                map_sequences,
            ),
            out=out,
        )

    def floor(
        self: ivy.Container,
        key_chains: Optional[Union[List[str], Dict[str, str]]] = None,
        to_apply: bool = True,
        prune_unapplied: bool = False,
        map_sequences: bool = False,
        *,
        out: Optional[ivy.Container] = None,
    ) -> ivy.Container:
        """
        ivy.Container instance method variant of ivy.floor. This method simply wraps the
        function, and so the docstring for ivy.floor also applies to this method
        with minimal changes.

        Examples
        --------
        >>> x = ivy.Container(a=ivy.array([2.5, 0.5, -1.4]),\
                              b=ivy.array([5.4, -3.2, 5.2]))
        >>> y = x.floor()
        >>> print(y)
        {
            a: ivy.array([2., 0., -2.]),
            b: ivy.array([5., -4., 5.])
        }
        """
        return self.handle_inplace(
            self.map(
                lambda x_, _: ivy.floor(x_) if ivy.is_array(x_) else x_,
                key_chains,
                to_apply,
                prune_unapplied,
                map_sequences,
            ),
            out=out,
        )

    def floor_divide(
        self: ivy.Container,
        x2: Union[ivy.Container, ivy.Array, ivy.NativeArray],
        key_chains: Optional[Union[List[str], Dict[str, str]]] = None,
        to_apply: bool = True,
        prune_unapplied: bool = False,
        map_nests: bool = False,
        *,
        out: Optional[ivy.Container] = None,
    ) -> ivy.Container:
        kw = {}
        conts = {"x1": self}
        if ivy.is_array(x2):
            kw["x2"] = x2
        else:
            conts["x2"] = x2
        return ContainerBase.handle_inplace(
            ContainerBase.multi_map(
                lambda xs, _: ivy.floor_divide(**dict(zip(conts.keys(), xs)), **kw)
                if ivy.is_array(xs[0])
                else xs,
                list(conts.values()),
                key_chains,
                to_apply,
                prune_unapplied,
                map_nests=map_nests,
            ),
            out=out,
        )

    def greater(
        self: ivy.Container,
        x2: Union[ivy.Container, ivy.Array, ivy.NativeArray],
        key_chains: Optional[Union[List[str], Dict[str, str]]] = None,
        to_apply: bool = True,
        prune_unapplied: bool = False,
        map_nests: bool = False,
        *,
        out: Optional[ivy.Container] = None,
    ) -> ivy.Container:
        kw = {}
        conts = {"x1": self}
        if ivy.is_array(x2):
            kw["x2"] = x2
        else:
            conts["x2"] = x2
        return ContainerBase.handle_inplace(
            ContainerBase.multi_map(
                lambda xs, _: ivy.greater(**dict(zip(conts.keys(), xs)), **kw)
                if ivy.is_array(xs[0])
                else xs,
                list(conts.values()),
                key_chains,
                to_apply,
                prune_unapplied,
                map_nests=map_nests,
            ),
            out=out,
        )

    def greater_equal(
        self: ivy.Container,
        x2: Union[ivy.Container, ivy.Array, ivy.NativeArray],
        key_chains: Optional[Union[List[str], Dict[str, str]]] = None,
        to_apply: bool = True,
        prune_unapplied: bool = False,
        map_nests: bool = False,
        *,
        out: Optional[ivy.Container] = None,
    ) -> ivy.Container:
        kw = {}
        conts = {"x1": self}
        if ivy.is_array(x2):
            kw["x2"] = x2
        else:
            conts["x2"] = x2
        return ContainerBase.handle_inplace(
            ContainerBase.multi_map(
                lambda xs, _: ivy.greater_equal(**dict(zip(conts.keys(), xs)), **kw)
                if ivy.is_array(xs[0])
                else xs,
                list(conts.values()),
                key_chains,
                to_apply,
                prune_unapplied,
                map_nests=map_nests,
            ),
            out=out,
        )

    def isfinite(
        self: ivy.Container,
        key_chains: Optional[Union[List[str], Dict[str, str]]] = None,
        to_apply: bool = True,
        prune_unapplied: bool = False,
        map_sequences: bool = False,
        *,
        out: Optional[ivy.Container] = None,
    ) -> ivy.Container:
        return self.handle_inplace(
            self.map(
                lambda x_, _: ivy.isfinite(x_) if ivy.is_array(x_) else x_,
                key_chains,
                to_apply,
                prune_unapplied,
                map_sequences,
            ),
            out=out,
        )

    def isinf(
        self: ivy.Container,
        key_chains: Optional[Union[List[str], Dict[str, str]]] = None,
        to_apply: bool = True,
        prune_unapplied: bool = False,
        map_sequences: bool = False,
        *,
        out: Optional[ivy.Container] = None,
    ) -> ivy.Container:
        return self.handle_inplace(
            self.map(
                lambda x_, _: ivy.isinf(x_) if ivy.is_array(x_) else x_,
                key_chains,
                to_apply,
                prune_unapplied,
                map_sequences,
            ),
            out=out,
        )

    def isnan(
        self: ivy.Container,
        key_chains: Optional[Union[List[str], Dict[str, str]]] = None,
        to_apply: bool = True,
        prune_unapplied: bool = False,
        map_sequences: bool = False,
        *,
        out: Optional[ivy.Container] = None,
    ) -> ivy.Container:
        return self.handle_inplace(
            self.map(
                lambda x_, _: ivy.isnan(x_) if ivy.is_array(x_) else x_,
                key_chains,
                to_apply,
                prune_unapplied,
                map_sequences,
            ),
            out=out,
        )

    def less(
        self: ivy.Container,
        x2: Union[ivy.Container, ivy.Array, ivy.NativeArray],
        key_chains: Optional[Union[List[str], Dict[str, str]]] = None,
        to_apply: bool = True,
        prune_unapplied: bool = False,
        map_nests: bool = False,
        *,
        out: Optional[ivy.Container] = None,
    ) -> ivy.Container:
        kw = {}
        conts = {"x1": self}
        if ivy.is_array(x2):
            kw["x2"] = x2
        else:
            conts["x2"] = x2
        return ContainerBase.handle_inplace(
            ContainerBase.multi_map(
                lambda xs, _: ivy.less(**dict(zip(conts.keys(), xs)), **kw)
                if ivy.is_array(xs[0])
                else xs,
                list(conts.values()),
                key_chains,
                to_apply,
                prune_unapplied,
                map_nests=map_nests,
            ),
            out=out,
        )

    def less_equal(
        self: ivy.Container,
        x2: Union[ivy.Container, ivy.Array, ivy.NativeArray],
        key_chains: Optional[Union[List[str], Dict[str, str]]] = None,
        to_apply: bool = True,
        prune_unapplied: bool = False,
        map_nests: bool = False,
        *,
        out: Optional[ivy.Container] = None,
    ) -> ivy.Container:
        kw = {}
        conts = {"x1": self}
        if ivy.is_array(x2):
            kw["x2"] = x2
        else:
            conts["x2"] = x2
        return ContainerBase.handle_inplace(
            ContainerBase.multi_map(
                lambda xs, _: ivy.less_equal(**dict(zip(conts.keys(), xs)), **kw)
                if ivy.is_array(xs[0])
                else xs,
                list(conts.values()),
                key_chains,
                to_apply,
                prune_unapplied,
                map_nests=map_nests,
            ),
            out=out,
        )

    def log(
        self: ivy.Container,
        key_chains: Optional[Union[List[str], Dict[str, str]]] = None,
        to_apply: bool = True,
        prune_unapplied: bool = False,
        map_sequences: bool = False,
        *,
        out: Optional[ivy.Container] = None,
    ) -> ivy.Container:
        return self.handle_inplace(
            self.map(
                lambda x_, _: ivy.log(x_) if ivy.is_array(x_) else x_,
                key_chains,
                to_apply,
                prune_unapplied,
                map_sequences,
            ),
            out=out,
        )

    def log1p(
        self: ivy.Container,
        key_chains: Optional[Union[List[str], Dict[str, str]]] = None,
        to_apply: bool = True,
        prune_unapplied: bool = False,
        map_sequences: bool = False,
        *,
        out: Optional[ivy.Container] = None,
    ) -> ivy.Container:
        return self.handle_inplace(
            self.map(
                lambda x_, _: ivy.log1p(x_) if ivy.is_array(x_) else x_,
                key_chains,
                to_apply,
                prune_unapplied,
                map_sequences,
            ),
            out=out,
        )

    def log2(
        self: ivy.Container,
        key_chains: Optional[Union[List[str], Dict[str, str]]] = None,
        to_apply: bool = True,
        prune_unapplied: bool = False,
        map_sequences: bool = False,
        *,
        out: Optional[ivy.Container] = None,
    ) -> ivy.Container:
        return self.handle_inplace(
            self.map(
                lambda x_, _: ivy.log2(x_) if ivy.is_array(x_) else x_,
                key_chains,
                to_apply,
                prune_unapplied,
                map_sequences,
            ),
            out=out,
        )

    def log10(
        self: ivy.Container,
        key_chains: Optional[Union[List[str], Dict[str, str]]] = None,
        to_apply: bool = True,
        prune_unapplied: bool = False,
        map_sequences: bool = False,
        *,
        out: Optional[ivy.Container] = None,
    ) -> ivy.Container:
        return self.handle_inplace(
            self.map(
                lambda x_, _: ivy.log10(x_) if ivy.is_array(x_) else x_,
                key_chains,
                to_apply,
                prune_unapplied,
                map_sequences,
            ),
            out=out,
        )

    def logaddexp(
        self: ivy.Container,
        x2: Union[ivy.Container, ivy.Array, ivy.NativeArray],
        key_chains: Optional[Union[List[str], Dict[str, str]]] = None,
        to_apply: bool = True,
        prune_unapplied: bool = False,
        map_nests: bool = False,
        *,
        out: Optional[ivy.Container] = None,
    ) -> ivy.Container:
        kw = {}
        conts = {"x1": self}
        if ivy.is_array(x2):
            kw["x2"] = x2
        else:
            conts["x2"] = x2
        return ContainerBase.handle_inplace(
            ContainerBase.multi_map(
                lambda xs, _: ivy.logaddexp(**dict(zip(conts.keys(), xs)), **kw)
                if ivy.is_array(xs[0])
                else xs,
                list(conts.values()),
                key_chains,
                to_apply,
                prune_unapplied,
                map_nests=map_nests,
            ),
            out=out,
        )

    def logical_and(
        self: ivy.Container,
        x2: Union[ivy.Container, ivy.Array, ivy.NativeArray],
        key_chains: Optional[Union[List[str], Dict[str, str]]] = None,
        to_apply: bool = True,
        prune_unapplied: bool = False,
        map_nests: bool = False,
        *,
        out: Optional[ivy.Container] = None,
    ) -> ivy.Container:
        kw = {}
        conts = {"x1": self}
        if ivy.is_array(x2):
            kw["x2"] = x2
        else:
            conts["x2"] = x2
        return ContainerBase.handle_inplace(
            ContainerBase.multi_map(
                lambda xs, _: ivy.logical_and(**dict(zip(conts.keys(), xs)), **kw)
                if ivy.is_array(xs[0])
                else xs,
                list(conts.values()),
                key_chains,
                to_apply,
                prune_unapplied,
                map_nests=map_nests,
            ),
            out=out,
        )

    def logical_not(
        self: ivy.Container,
        key_chains: Optional[Union[List[str], Dict[str, str]]] = None,
        to_apply: bool = True,
        prune_unapplied: bool = False,
        map_sequences: bool = False,
        *,
        out: Optional[ivy.Container] = None,
    ) -> ivy.Container:
        return self.handle_inplace(
            self.map(
                lambda x_, _: ivy.logical_not(x_) if ivy.is_array(x_) else x_,
                key_chains,
                to_apply,
                prune_unapplied,
                map_sequences,
            ),
            out=out,
        )

    def logical_or(
        self: ivy.Container,
        x2: Union[ivy.Container, ivy.Array, ivy.NativeArray],
        key_chains: Optional[Union[List[str], Dict[str, str]]] = None,
        to_apply: bool = True,
        prune_unapplied: bool = False,
        map_nests: bool = False,
        *,
        out: Optional[ivy.Container] = None,
    ) -> ivy.Container:
        kw = {}
        conts = {"x1": self}
        if ivy.is_array(x2):
            kw["x2"] = x2
        else:
            conts["x2"] = x2
        return ContainerBase.handle_inplace(
            ContainerBase.multi_map(
                lambda xs, _: ivy.logical_or(**dict(zip(conts.keys(), xs)), **kw)
                if ivy.is_array(xs[0])
                else xs,
                list(conts.values()),
                key_chains,
                to_apply,
                prune_unapplied,
                map_nests=map_nests,
            ),
            out=out,
        )

    def logical_xor(
        self: ivy.Container,
        x2: Union[ivy.Container, ivy.Array, ivy.NativeArray],
        key_chains: Optional[Union[List[str], Dict[str, str]]] = None,
        to_apply: bool = True,
        prune_unapplied: bool = False,
        map_nests: bool = False,
        *,
        out: Optional[ivy.Container] = None,
    ) -> ivy.Container:
        kw = {}
        conts = {"x1": self}
        if ivy.is_array(x2):
            kw["x2"] = x2
        else:
            conts["x2"] = x2
        return ContainerBase.handle_inplace(
            ContainerBase.multi_map(
                lambda xs, _: ivy.logical_xor(**dict(zip(conts.keys(), xs)), **kw)
                if ivy.is_array(xs[0])
                else xs,
                list(conts.values()),
                key_chains,
                to_apply,
                prune_unapplied,
                map_nests=map_nests,
            ),
            out=out,
        )

    @staticmethod
    def static_multiply(
        x1: Union[ivy.Array, ivy.NativeArray, ivy.Container],
        x2: Union[ivy.Array, ivy.NativeArray, ivy.Container],
        key_chains: Optional[Union[List[str], Dict[str, str]]] = None,
        to_apply: bool = True,
        prune_unapplied: bool = False,
        map_sequences: bool = False,
        *,
        out: Optional[ivy.Container] = None,
    ) -> ivy.Container:
        return ContainerBase.multi_map_in_static_method(
            "multiply",
            x1,
            x2,
            key_chains=key_chains,
            to_apply=to_apply,
            prune_unapplied=prune_unapplied,
            map_sequences=map_sequences,
            out=out,
        )

    def multiply(
        self: ivy.Container,
        x2: Union[ivy.Container, ivy.Array, ivy.NativeArray],
        key_chains: Optional[Union[List[str], Dict[str, str]]] = None,
        to_apply: bool = True,
        prune_unapplied: bool = False,
        map_sequences: bool = False,
        *,
        out: Optional[ivy.Container] = None,
    ) -> ivy.Container:
        return self.static_multiply(
            self, x2, key_chains, to_apply, prune_unapplied, map_sequences, out=out
        )

    def negative(
        self: ivy.Container,
        key_chains: Optional[Union[List[str], Dict[str, str]]] = None,
        to_apply: bool = True,
        prune_unapplied: bool = False,
        map_sequences: bool = False,
        *,
        out: Optional[ivy.Container] = None,
    ) -> ivy.Container:
        return self.handle_inplace(
            self.map(
                lambda x_, _: ivy.negative(x_) if ivy.is_array(x_) else x_,
                key_chains,
                to_apply,
                prune_unapplied,
                map_sequences,
            ),
            out=out,
        )

    def not_equal(
        self: ivy.Container,
        x2: Union[ivy.Container, ivy.Array, ivy.NativeArray],
        key_chains: Optional[Union[List[str], Dict[str, str]]] = None,
        to_apply: bool = True,
        prune_unapplied: bool = False,
        map_nests: bool = False,
        *,
        out: Optional[ivy.Container] = None,
    ) -> ivy.Container:
        kw = {}
        conts = {"x1": self}
        if ivy.is_array(x2):
            kw["x2"] = x2
        else:
            conts["x2"] = x2
        return ContainerBase.handle_inplace(
            ContainerBase.multi_map(
                lambda xs, _: ivy.not_equal(**dict(zip(conts.keys(), xs)), **kw)
                if ivy.is_array(xs[0])
                else xs,
                list(conts.values()),
                key_chains,
                to_apply,
                prune_unapplied,
                map_nests=map_nests,
            ),
            out=out,
        )

    def positive(
        self: ivy.Container,
        key_chains: Optional[Union[List[str], Dict[str, str]]] = None,
        to_apply: bool = True,
        prune_unapplied: bool = False,
        map_sequences: bool = False,
        *,
        out: Optional[ivy.Container] = None,
    ) -> ivy.Container:
        return self.handle_inplace(
            self.map(
                lambda x_, _: ivy.positive(x_) if ivy.is_array(x_) else x_,
                key_chains,
                to_apply,
                prune_unapplied,
                map_sequences,
            ),
            out=out,
        )

    def pow(
        self: ivy.Container,
        x2: Union[ivy.Container, ivy.Array, ivy.NativeArray],
        key_chains: Optional[Union[List[str], Dict[str, str]]] = None,
        to_apply: bool = True,
        prune_unapplied: bool = False,
        map_nests: bool = False,
        *,
        out: Optional[ivy.Container] = None,
    ) -> ivy.Container:
        kw = {}
        conts = {"x1": self}
        if ivy.is_array(x2):
            kw["x2"] = x2
        else:
            conts["x2"] = x2
        return ContainerBase.handle_inplace(
            ContainerBase.multi_map(
                lambda xs, _: ivy.pow(**dict(zip(conts.keys(), xs)), **kw)
                if ivy.is_array(xs[0])
                else xs,
                list(conts.values()),
                key_chains,
                to_apply,
                prune_unapplied,
                map_nests=map_nests,
            ),
            out=out,
        )

    def remainder(
        self: ivy.Container,
        x2: Union[ivy.Container, ivy.Array, ivy.NativeArray],
        key_chains: Optional[Union[List[str], Dict[str, str]]] = None,
        to_apply: bool = True,
        prune_unapplied: bool = False,
        map_nests: bool = False,
        *,
        out: Optional[ivy.Container] = None,
    ) -> ivy.Container:
        kw = {}
        conts = {"x1": self}
        if ivy.is_array(x2):
            kw["x2"] = x2
        else:
            conts["x2"] = x2
        return ContainerBase.handle_inplace(
            ContainerBase.multi_map(
                lambda xs, _: ivy.remainder(**dict(zip(conts.keys(), xs)), **kw)
                if ivy.is_array(xs[0])
                else xs,
                list(conts.values()),
                key_chains,
                to_apply,
                prune_unapplied,
                map_nests=map_nests,
            ),
            out=out,
        )

    def round(
        self: ivy.Container,
        key_chains: Optional[Union[List[str], Dict[str, str]]] = None,
        to_apply: bool = True,
        prune_unapplied: bool = False,
        map_sequences: bool = False,
        *,
        out: Optional[ivy.Container] = None,
    ) -> ivy.Container:
        return self.handle_inplace(
            self.map(
                lambda x_, _: ivy.round(x_) if ivy.is_array(x_) else x_,
                key_chains,
                to_apply,
                prune_unapplied,
                map_sequences,
            ),
            out=out,
        )

    def sign(
        self: ivy.Container,
        key_chains: Optional[Union[List[str], Dict[str, str]]] = None,
        to_apply: bool = True,
        prune_unapplied: bool = False,
        map_sequences: bool = False,
        *,
        out: Optional[ivy.Container] = None,
    ) -> ivy.Container:
        return self.handle_inplace(
            self.map(
                lambda x_, _: ivy.sign(x_) if ivy.is_array(x_) else x_,
                key_chains,
                to_apply,
                prune_unapplied,
                map_sequences,
            ),
            out=out,
        )

    def sin(
        self: ivy.Container,
        key_chains: Optional[Union[List[str], Dict[str, str]]] = None,
        to_apply: bool = True,
        prune_unapplied: bool = False,
        map_sequences: bool = False,
        *,
        out: Optional[ivy.Container] = None,
    ) -> ivy.Container:
        return self.handle_inplace(
            self.map(
                lambda x_, _: ivy.sin(x_) if ivy.is_array(x_) else x_,
                key_chains,
                to_apply,
                prune_unapplied,
                map_sequences,
            ),
            out=out,
        )

    def sinh(
        self: ivy.Container,
        key_chains: Optional[Union[List[str], Dict[str, str]]] = None,
        to_apply: bool = True,
        prune_unapplied: bool = False,
        map_sequences: bool = False,
        *,
        out: Optional[ivy.Container] = None,
    ) -> ivy.Container:
        return self.handle_inplace(
            self.map(
                lambda x_, _: ivy.sinh(x_) if ivy.is_array(x_) else x_,
                key_chains,
                to_apply,
                prune_unapplied,
                map_sequences,
            ),
            out=out,
        )

    def square(
        self: ivy.Container,
        key_chains: Optional[Union[List[str], Dict[str, str]]] = None,
        to_apply: bool = True,
        prune_unapplied: bool = False,
        map_sequences: bool = False,
        *,
        out: Optional[ivy.Container] = None,
    ) -> ivy.Container:
        return self.handle_inplace(
            self.map(
                lambda x_, _: ivy.square(x_) if ivy.is_array(x_) else x_,
                key_chains,
                to_apply,
                prune_unapplied,
                map_sequences,
            ),
            out=out,
        )

    def sqrt(
        self: ivy.Container,
        key_chains: Optional[Union[List[str], Dict[str, str]]] = None,
        to_apply: bool = True,
        prune_unapplied: bool = False,
        map_sequences: bool = False,
        *,
        out: Optional[ivy.Container] = None,
    ) -> ivy.Container:
        return self.handle_inplace(
            self.map(
                lambda x_, _: ivy.sqrt(x_) if ivy.is_array(x_) else x_,
                key_chains,
                to_apply,
                prune_unapplied,
                map_sequences,
            ),
            out=out,
        )

    @staticmethod
    def static_subtract(
        x1: Union[ivy.Array, ivy.NativeArray, ivy.Container],
        x2: Union[ivy.Array, ivy.NativeArray, ivy.Container],
        key_chains: Optional[Union[List[str], Dict[str, str]]] = None,
        to_apply: bool = True,
        prune_unapplied: bool = False,
        map_sequences: bool = False,
        *,
        out: Optional[ivy.Container] = None,
    ) -> ivy.Container:
        return ContainerBase.multi_map_in_static_method(
            "subtract",
            x1,
            x2,
            key_chains=key_chains,
            to_apply=to_apply,
            prune_unapplied=prune_unapplied,
            map_sequences=map_sequences,
            out=out,
        )

    def subtract(
        self: ivy.Container,
        x2: Union[ivy.Container, ivy.Array, ivy.NativeArray],
        key_chains: Optional[Union[List[str], Dict[str, str]]] = None,
        to_apply: bool = True,
        prune_unapplied: bool = False,
        map_sequences: bool = False,
        *,
        out: Optional[ivy.Container] = None,
    ) -> ivy.Container:
        return self.static_subtract(
            self, x2, key_chains, to_apply, prune_unapplied, map_sequences, out=out
        )

    @staticmethod
    def static_tan(
        x: ivy.Container,
        key_chains: Optional[Union[List[str], Dict[str, str]]] = None,
        to_apply: bool = True,
        prune_unapplied: bool = False,
        map_sequences: bool = False,
        *,
        out: Optional[ivy.Container] = None,
    ) -> ivy.Container:
        """
        ivy.Container static method variant of ivy.tan. This method simply wraps the
        function, and so the docstring for ivy.tan also applies to this method
        with minimal changes.

        Examples
        --------
        With :code:`ivy.Container` input:

        >>> x = ivy.Container(a=ivy.array([0., 1., 2.]), b=ivy.array([3., 4., 5.]))
        >>> y = ivy.Container.static_tan(x)
        >>> print(y)
        {
            a: ivy.array([0., 1.56, -2.19]),
            b: ivy.array([-0.143, 1.16, -3.38])
        }
        """
        return ContainerBase.multi_map_in_static_method(
            "tan",
            x,
            key_chains=key_chains,
            to_apply=to_apply,
            prune_unapplied=prune_unapplied,
            map_sequences=map_sequences,
            out=out,
        )

    def tan(
        self: ivy.Container,
        key_chains: Optional[Union[List[str], Dict[str, str]]] = None,
        to_apply: bool = True,
        prune_unapplied: bool = False,
        map_sequences: bool = False,
        *,
        out: Optional[ivy.Container] = None,
    ) -> ivy.Container:
        """
        ivy.Container instance method variant of ivy.tan. This method simply wraps the
        function, and so the docstring for ivy.tan also applies to this method
        with minimal changes.

        Examples
        --------
        >>> x = ivy.Container(a=ivy.array([0., 1., 2.]), b=ivy.array([3., 4., 5.]))
        >>> y = x.tan()
        >>> print(y)
        {
            a:ivy.array([0., 1.56, -2.19]),
            b:ivy.array([-0.143, 1.16, -3.38])
        }
        """
        return self.static_tan(
            self, key_chains, to_apply, prune_unapplied, map_sequences, out=out
        )

    @staticmethod
    def static_tanh(
            x: ivy.Container,
            key_chains: Optional[Union[List[str], Dict[str, str]]] = None,
            to_apply: bool = True,
            prune_unapplied: bool = False,
            map_sequences: bool = False,
            *,
            out: Optional[ivy.Container] = None,
    ) -> ivy.Container:
        """
        ivy.Container static method variant of ivy.tanh. This method simply wraps the
        function, and so the docstring for ivy.tanh also applies to this method
        with minimal changes.

        Examples
        --------
        With :code:`ivy.Container` input:

        >>> x = ivy.Container(a=ivy.array([0., 1., 2.]), b=ivy.array([3., 4., 5.]))
        >>> y = ivy.Container.static_tanh(x)
        >>> print(y)
        {
            a: ivy.array([0., 0.76, 0.96]),
            b: ivy.array([0.995, 0.999, 0.9999])
        }
        """
        return ContainerBase.multi_map_in_static_method(
            "tanh",
            x,
            key_chains=key_chains,
            to_apply=to_apply,
            prune_unapplied=prune_unapplied,
            map_sequences=map_sequences,
            out=out,
        )

    def tanh(
        self: ivy.Container,
        key_chains: Optional[Union[List[str], Dict[str, str]]] = None,
        to_apply: bool = True,
        prune_unapplied: bool = False,
        map_sequences: bool = False,
        *,
        out: Optional[ivy.Container] = None,
    ) -> ivy.Container:
<<<<<<< HEAD
        return self.handle_inplace(
            self.map(
                lambda x_, _: ivy.tanh(x_) if ivy.is_array(x_) else x_,
                key_chains,
                to_apply,
                prune_unapplied,
                map_sequences,
            ),
            out=out,
=======
        """
        ivy.Container instance method variant of ivy.tanh. This method simply wraps the
        function, and so the docstring for ivy.tanh also applies to this method
        with minimal changes.

        Examples
        --------
        >>> x = ivy.Container(a=ivy.array([0., 1., 2.]),\
                              b=ivy.array([3., 4., 5.]))
        >>> y = x.tanh()
        >>> print(y)
        {
            a:ivy.array([0., 0.762, 0.964]),
            b:ivy.array([0.995, 0.999, 1.])
        }
        """
        return self.static_tanh(
            self, key_chains, to_apply, prune_unapplied, map_sequences, out=out
>>>>>>> 3ded8a38
        )

    def trunc(
        self: ivy.Container,
        key_chains: Optional[Union[List[str], Dict[str, str]]] = None,
        to_apply: bool = True,
        prune_unapplied: bool = False,
        map_sequences: bool = False,
        *,
        out: Optional[ivy.Container] = None,
    ) -> ivy.Container:
        return self.handle_inplace(
            self.map(
                lambda x_, _: ivy.trunc(x_) if ivy.is_array(x_) else x_,
                key_chains,
                to_apply,
                prune_unapplied,
                map_sequences,
            ),
            out=out,
        )

    def erf(
        self: ivy.Container,
        key_chains: Optional[Union[List[str], Dict[str, str]]] = None,
        to_apply: bool = True,
        prune_unapplied: bool = False,
        map_sequences: bool = False,
        *,
        out: Optional[ivy.Container] = None,
    ) -> ivy.Container:
        return self.handle_inplace(
            self.map(
                lambda x_, _: ivy.erf(x_) if ivy.is_array(x_) else x_,
                key_chains,
                to_apply,
                prune_unapplied,
                map_sequences,
            ),
            out=out,
        )<|MERGE_RESOLUTION|>--- conflicted
+++ resolved
@@ -1526,17 +1526,6 @@
         *,
         out: Optional[ivy.Container] = None,
     ) -> ivy.Container:
-<<<<<<< HEAD
-        return self.handle_inplace(
-            self.map(
-                lambda x_, _: ivy.tanh(x_) if ivy.is_array(x_) else x_,
-                key_chains,
-                to_apply,
-                prune_unapplied,
-                map_sequences,
-            ),
-            out=out,
-=======
         """
         ivy.Container instance method variant of ivy.tanh. This method simply wraps the
         function, and so the docstring for ivy.tanh also applies to this method
@@ -1555,7 +1544,6 @@
         """
         return self.static_tanh(
             self, key_chains, to_apply, prune_unapplied, map_sequences, out=out
->>>>>>> 3ded8a38
         )
 
     def trunc(
