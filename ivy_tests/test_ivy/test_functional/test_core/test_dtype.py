--- conflicted
+++ resolved
@@ -411,10 +411,7 @@
     num_positional_args=st.shared(st.integers(2, 5), key="num_arrays"),
     native_array=st.booleans(),
     container=st.booleans(),
-<<<<<<< HEAD
-=======
-    instance_method=st.booleans(),
->>>>>>> f1f7ed25
+    instance_method=st.booleans(),
 )
 def test_result_type(
     dtype_and_x,
@@ -422,10 +419,7 @@
     num_positional_args,
     native_array,
     container,
-<<<<<<< HEAD
-=======
-    instance_method,
->>>>>>> f1f7ed25
+    instance_method,
     fw,
 ):
     dtype, x = helpers.as_lists(*dtype_and_x)
@@ -439,11 +433,7 @@
         num_positional_args,
         native_array,
         container,
-<<<<<<< HEAD
-        False,
-=======
         instance_method,
->>>>>>> f1f7ed25
         fw,
         "result_type",
         **kw,
@@ -453,9 +443,7 @@
 # Still to Add #
 # -------------#
 
-<<<<<<< HEAD
-=======
+
 # broadcast_arrays
->>>>>>> f1f7ed25
 # promote_types
 # type_promote_arrays